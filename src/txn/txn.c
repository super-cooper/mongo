--- conflicted
+++ resolved
@@ -229,7 +229,8 @@
 	WT_UNUSED(cfg);
 
 	txn = &session->txn;
-<<<<<<< HEAD
+	if (!F_ISSET(txn, TXN_RUNNING))
+		WT_RET_MSG(session, EINVAL, "No transaction is active");
 
 	/* Rollback updates. */
 	for (i = 0, m = txn->mod; i < txn->mod_count; i++, m++)
@@ -239,17 +240,8 @@
 	for (i = 0, rp = txn->modref; i < txn->modref_count; i++, rp++)
 		__wt_tree_walk_delete_rollback(*rp);
 
-	return (__wt_txn_release(session));
-=======
-	if (!F_ISSET(txn, TXN_RUNNING))
-		WT_RET_MSG(session, EINVAL, "No transaction is active");
-
-	for (i = 0, m = txn->mod; i < txn->mod_count; i++, m++)
-		**m = WT_TXN_ABORTED;
-
 	__wt_txn_release(session);
 	return (0);
->>>>>>> 106be4ce
 }
 
 /*
