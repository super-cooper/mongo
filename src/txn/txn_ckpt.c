/*-
 * Copyright (c) 2008-2013 WiredTiger, Inc.
 *	All rights reserved.
 *
 * See the file LICENSE for redistribution information.
 */

#include "wt_internal.h"

static int __checkpoint_sync(WT_SESSION_IMPL *, const char *[]);
static int __checkpoint_write_leaves(WT_SESSION_IMPL *, const char *[]);

/*
 * __checkpoint_apply --
 *	Apply an operation to all files involved in a checkpoint.
 */
static int
__checkpoint_apply(WT_SESSION_IMPL *session, const char *cfg[],
	int (*op)(WT_SESSION_IMPL *, const char *[]))
{
<<<<<<< HEAD
	WT_CONNECTION_IMPL *conn;
=======
>>>>>>> 7d2126b5
	WT_CONFIG targetconf;
	WT_CONFIG_ITEM cval, k, v;
	WT_DATA_HANDLE *dhandle, *saved_dhandle;
	WT_DECL_ITEM(tmp);
	WT_DECL_RET;
	int ckpt_closed, target_list;

	target_list = 0;

	/* Step through the list of targets and checkpoint each one. */
	WT_ERR(__wt_config_gets(session, cfg, "target", &cval));
	WT_ERR(__wt_config_subinit(session, &targetconf, &cval));
	while ((ret = __wt_config_next(&targetconf, &k, &v)) == 0) {
		if (!target_list) {
			WT_ERR(__wt_scr_alloc(session, 512, &tmp));
			target_list = 1;
		}

		if (v.len != 0)
			WT_ERR_MSG(session, EINVAL,
			    "invalid checkpoint target \"%s\": URIs may "
			    "require quoting",
			    (const char *)tmp->data);

		WT_ERR(__wt_buf_fmt(session, tmp, "%.*s", (int)k.len, k.str));
		if ((ret = __wt_schema_worker(
		    session, tmp->data, op, cfg, 0)) != 0)
			WT_ERR_MSG(session, ret, "%s", (const char *)tmp->data);
	}
	WT_ERR_NOTFOUND_OK(ret);

	if (!target_list) {
		/*
		 * Possible checkpoint name.  If checkpoints are named or we're
		 * dropping checkpoints, checkpoint both open and closed files;
		 * else, we only checkpoint open files.
		 *
		 * XXX
		 * We don't optimize unnamed checkpoints of a list of targets,
		 * we open the targets and checkpoint them even if they are
		 * quiescent and don't need a checkpoint, believing applications
		 * unlikely to checkpoint a list of closed targets.
		 */
		cval.len = 0;
		ckpt_closed = 0;
		WT_ERR(__wt_config_gets(session, cfg, "name", &cval));
		if (cval.len != 0)
			ckpt_closed = 1;
		WT_ERR(__wt_config_gets(session, cfg, "drop", &cval));
		if (cval.len != 0)
			ckpt_closed = 1;
		WT_ERR(ckpt_closed ?
		    __wt_meta_btree_apply(session, op, cfg) :
		    __wt_conn_btree_apply(session, op, cfg));
	}

err:	__wt_scr_free(&tmp);
	return (ret);
}

/*
 * __wt_txn_checkpoint --
 *	Checkpoint a database or a list of objects in the database.
 */
int
__wt_txn_checkpoint(WT_SESSION_IMPL *session, const char *cfg[])
{
	WT_CONNECTION_IMPL *conn;
	WT_BTREE *btree, *saved_btree;
	WT_DECL_ITEM(tmp);
	WT_DECL_RET;
	WT_SESSION *wt_session;
	WT_TXN *txn;
	void *saved_meta_next;
	int tracking;

	conn = S2C(session);
	tracking = 0;
	txn = &session->txn;

	/*
	 * Only one checkpoint can be active at a time, and checkpoints must
	 * run in the same order as they update the metadata; we are using the
	 * schema lock to determine that ordering, so we can't move this to
	 * __session_checkpoint.
	 *
	 * Begin a transaction for the checkpoint.
	 */
	WT_ASSERT(session,
	    F_ISSET(session, WT_SESSION_SCHEMA_LOCKED) &&
	    !F_ISSET(txn, TXN_RUNNING));
	__wt_spin_lock(session, &conn->metadata_lock);

	/* Flush dirty leaf pages before we start the checkpoint. */
	txn->isolation = TXN_ISO_READ_COMMITTED;
	WT_ERR(__checkpoint_apply(session, cfg, __checkpoint_write_leaves));

	WT_ERR(__wt_meta_track_on(session));
	tracking = 1;

	/* Start a snapshot transaction for the checkpoint. */
	wt_session = &session->iface;
	WT_ERR(wt_session->begin_transaction(wt_session, "isolation=snapshot"));

	WT_ERR(__checkpoint_apply(session, cfg, __wt_checkpoint));

	/* Release the snapshot transaction, before syncing the file(s). */
	__wt_txn_release(session);

	/*
	 * Checkpoints have to hit disk (it would be reasonable to configure for
	 * lazy checkpoints, but we don't support them yet).
	 */
	if (F_ISSET(conn, WT_CONN_SYNC))
		WT_ERR(__checkpoint_apply(session, cfg, __checkpoint_sync));

	/* Checkpoint the metadata file. */
	TAILQ_FOREACH(dhandle, &conn->dhqh, q) {
		if (WT_IS_METADATA(dhandle) ||
		    !WT_PREFIX_MATCH(dhandle->name, "file:"))
			break;
	}
	if (dhandle == NULL)
		WT_ERR_MSG(session, EINVAL,
		    "checkpoint unable to find open meta-data handle");

	/*
	 * Disable metadata tracking during the metadata checkpoint.
	 *
	 * We don't lock old checkpoints in the metadata file: there is no way
	 * to open one.  We are holding other handle locks, it is not safe to
	 * lock conn->spinlock.
	 */
	txn->isolation = TXN_ISO_READ_UNCOMMITTED;
	saved_meta_next = session->meta_track_next;
	session->meta_track_next = NULL;
	saved_dhandle = session->dhandle;
	session->dhandle = dhandle;
	ret = __wt_checkpoint(session, cfg);
	session->dhandle = saved_dhandle;
	session->meta_track_next = saved_meta_next;
	WT_ERR(ret);

err:	/*
	 * XXX
	 * Rolling back the changes here is problematic.
	 *
	 * If we unroll here, we need a way to roll back changes to the avail
	 * list for each tree that was successfully synced before the error
	 * occurred.  Otherwise, the next time we try this operation, we will
	 * try to free an old checkpoint again.
	 *
	 * OTOH, if we commit the changes after a failure, we have partially
	 * overwritten the checkpoint, so what ends up on disk is not
	 * consistent.
	 */
	txn->isolation = TXN_ISO_READ_UNCOMMITTED;
	if (tracking)
		WT_TRET(__wt_meta_track_off(session, ret != 0));

	if (F_ISSET(txn, TXN_RUNNING))
		__wt_txn_release(session);
	__wt_spin_unlock(session, &conn->metadata_lock);

	__wt_scr_free(&tmp);
	return (ret);
}

/*
 * __ckpt_name_ok --
 *	Complain if our reserved checkpoint name is used.
 */
static int
__ckpt_name_ok(WT_SESSION_IMPL *session, const char *name, size_t len)
{
	/*
	 * The internal checkpoint name is special, applications aren't allowed
	 * to use it.  Be aggressive and disallow any matching prefix, it makes
	 * things easier when checking in other places.
	 */
	if (len < strlen(WT_CHECKPOINT))
		return (0);
	if (!WT_PREFIX_MATCH(name, WT_CHECKPOINT))
		return (0);

	WT_RET_MSG(session, EINVAL,
	    "the checkpoint name \"%s\" is reserved", WT_CHECKPOINT);
}

/*
 * __drop --
 *	Drop all checkpoints with a specific name.
 */
static void
__drop(WT_CKPT *ckptbase, const char *name, size_t len)
{
	WT_CKPT *ckpt;

	/*
	 * If we're dropping internal checkpoints, match to the '.' separating
	 * the checkpoint name from the generational number, and take all that
	 * we can find.  Applications aren't allowed to use any variant of this
	 * name, so the test is still pretty simple, if the leading bytes match,
	 * it's one we want to drop.
	 */
	if (strncmp(WT_CHECKPOINT, name, len) == 0) {
		WT_CKPT_FOREACH(ckptbase, ckpt)
			if (WT_PREFIX_MATCH(ckpt->name, WT_CHECKPOINT))
				F_SET(ckpt, WT_CKPT_DELETE);
	} else
		WT_CKPT_FOREACH(ckptbase, ckpt)
			if (WT_STRING_MATCH(ckpt->name, name, len))
				F_SET(ckpt, WT_CKPT_DELETE);
}

/*
 * __drop_from --
 *	Drop all checkpoints after, and including, the named checkpoint.
 */
static void
__drop_from(WT_CKPT *ckptbase, const char *name, size_t len)
{
	WT_CKPT *ckpt;
	int matched;

	/*
	 * There's a special case -- if the name is "all", then we delete all
	 * of the checkpoints.
	 */
	if (WT_STRING_MATCH("all", name, len)) {
		WT_CKPT_FOREACH(ckptbase, ckpt)
			F_SET(ckpt, WT_CKPT_DELETE);
		return;
	}

	/*
	 * We use the first checkpoint we can find, that is, if there are two
	 * checkpoints with the same name in the list, we'll delete from the
	 * first match to the end.
	 */
	matched = 0;
	WT_CKPT_FOREACH(ckptbase, ckpt) {
		if (!matched && !WT_STRING_MATCH(ckpt->name, name, len))
			continue;

		matched = 1;
		F_SET(ckpt, WT_CKPT_DELETE);
	}
}

/*
 * __drop_to --
 *	Drop all checkpoints before, and including, the named checkpoint.
 */
static void
__drop_to(WT_CKPT *ckptbase, const char *name, size_t len)
{
	WT_CKPT *ckpt, *mark;

	/*
	 * We use the last checkpoint we can find, that is, if there are two
	 * checkpoints with the same name in the list, we'll delete from the
	 * beginning to the second match, not the first.
	 */
	mark = NULL;
	WT_CKPT_FOREACH(ckptbase, ckpt)
		if (WT_STRING_MATCH(ckpt->name, name, len))
			mark = ckpt;

	if (mark == NULL)
		return;

	WT_CKPT_FOREACH(ckptbase, ckpt) {
		F_SET(ckpt, WT_CKPT_DELETE);

		if (ckpt == mark)
			break;
	}
}

/*
 * __checkpoint_worker --
 *	Checkpoint a tree.
 */
static int
__checkpoint_worker(
    WT_SESSION_IMPL *session, const char *cfg[], int is_checkpoint)
{
	WT_BM *bm;
	WT_BTREE *btree;
	WT_CKPT *ckpt, *ckptbase;
	WT_CONFIG dropconf;
	WT_CONFIG_ITEM cval, k, v;
	WT_CONNECTION_IMPL *conn;
	WT_DATA_HANDLE *dhandle;
	WT_DECL_RET;
	WT_TXN *txn;
	WT_TXN_ISOLATION saved_isolation;
	const char *name;
	int deleted, force, track_ckpt;
	char *name_alloc;

	conn = S2C(session);
	btree = S2BT(session);
	bm = btree->bm;
	ckpt = ckptbase = NULL;
	dhandle = session->dhandle;
	name_alloc = NULL;
	txn = &session->txn;
	saved_isolation = txn->isolation;
	track_ckpt = 1;

	/*
	 * Checkpoint handles are read-only by definition and don't participate
	 * in checkpoints.   Closing one discards its blocks, otherwise there's
	 * no work to do.
	 */
	if (dhandle->checkpoint != NULL)
		return (is_checkpoint ? 0 :
		    __wt_bt_cache_op(
		    session, NULL, WT_SYNC_DISCARD_NOWRITE));

	/*
	 * If closing a file that's never been modified, discard its blocks.
	 * If checkpoint of a file that's never been modified, we may still
	 * have to checkpoint it, we'll test again once we understand the
	 * nature of the checkpoint.
	 */
	if (!btree->modified && !is_checkpoint)
		return (__wt_bt_cache_op(
		    session, NULL, WT_SYNC_DISCARD_NOWRITE));

	/*
	 * Get the list of checkpoints for this file.  If there's no reference
	 * to the file in the metadata (the file is dead), then discard it from
	 * the cache without bothering to write any dirty pages.
	 */
	if ((ret = __wt_meta_ckptlist_get(
	    session, dhandle->name, &ckptbase)) == WT_NOTFOUND)
		return (__wt_bt_cache_op(
		    session, NULL, WT_SYNC_DISCARD_NOWRITE));
	WT_ERR(ret);

	/* This may be a named checkpoint, check the configuration. */
	cval.len = 0;
	if (cfg != NULL)
		WT_ERR(__wt_config_gets(session, cfg, "name", &cval));
	if (cval.len == 0)
		name = WT_CHECKPOINT;
	else {
		WT_ERR(__ckpt_name_ok(session, cval.str, cval.len));
		WT_ERR(__wt_strndup(session, cval.str, cval.len, &name_alloc));
		name = name_alloc;
	}

	/* We may be dropping specific checkpoints, check the configuration. */
	if (cfg != NULL) {
		cval.len = 0;
		WT_ERR(__wt_config_gets(session, cfg, "drop", &cval));
		if (cval.len != 0) {
			WT_ERR(__wt_config_subinit(session, &dropconf, &cval));
			while ((ret =
			    __wt_config_next(&dropconf, &k, &v)) == 0) {
				/* Disallow the reserved checkpoint name. */
				if (v.len == 0)
					WT_ERR(__ckpt_name_ok(
					    session, k.str, k.len));
				else
					WT_ERR(__ckpt_name_ok(
					    session, v.str, v.len));

				if (v.len == 0)
					__drop(ckptbase, k.str, k.len);
				else if (WT_STRING_MATCH("from", k.str, k.len))
					__drop_from(ckptbase, v.str, v.len);
				else if (WT_STRING_MATCH("to", k.str, k.len))
					__drop_to(ckptbase, v.str, v.len);
				else
					WT_ERR_MSG(session, EINVAL,
					    "unexpected value for checkpoint "
					    "key: %.*s",
					    (int)k.len, k.str);
			}
			WT_ERR_NOTFOUND_OK(ret);
		}
	}

	/* Drop checkpoints with the same name as the one we're taking. */
	__drop(ckptbase, name, strlen(name));

	/*
	 * Check for clean objects not requiring a checkpoint.
	 *
	 * If we're closing a handle, and the object is clean, we can skip the
	 * checkpoint, whatever checkpoints we have are sufficient.  (We might
	 * not have any checkpoints if the object was never modified, and that's
	 * OK: the object creation code doesn't mark the tree modified so we can
	 * skip newly created trees here.)
	 *
	 * If the application repeatedly checkpoints an object (imagine hourly
	 * checkpoints using the same explicit or internal name), there's no
	 * reason to repeat the checkpoint for clean objects.  The test is if
	 * the only checkpoint we're deleting is the last one in the list and
	 * it has the same name as the checkpoint we're about to take, skip the
	 * work.  (We can't skip checkpoints that delete more than the last
	 * checkpoint because deleting those checkpoints might free up space in
	 * the file.)  This means an application toggling between two (or more)
	 * checkpoint names will repeatedly take empty checkpoints, but that's
	 * not likely enough to make detection worthwhile.
	 *
	 * Checkpoint read-only objects otherwise: the application must be able
	 * to open the checkpoint in a cursor after taking any checkpoint, which
	 * means it must exist.
	 */
	force = 0;
	if (!btree->modified && cfg != NULL) {
		ret = __wt_config_gets(session, cfg, "force", &cval);
		if (ret != 0 && ret != WT_NOTFOUND)
			WT_ERR(ret);
		if (ret == 0 && cval.val != 0)
			force = 1;
	}
	if (!btree->modified && !force) {
		if (!is_checkpoint)
			goto skip;

		deleted = 0;
		WT_CKPT_FOREACH(ckptbase, ckpt)
			if (F_ISSET(ckpt, WT_CKPT_DELETE))
				++deleted;
		/*
		 * Complicated test: if we only deleted a single checkpoint, and
		 * it was the last checkpoint in the object, and it has the same
		 * name as the checkpoint we're taking (correcting for internal
		 * checkpoint names with their generational suffix numbers), we
		 * can skip the checkpoint, there's nothing to do.
		 */
		if (deleted == 1 &&
		    F_ISSET(ckpt - 1, WT_CKPT_DELETE) &&
		    (strcmp(name, (ckpt - 1)->name) == 0 ||
		    (WT_PREFIX_MATCH(name, WT_CHECKPOINT) &&
		    WT_PREFIX_MATCH((ckpt - 1)->name, WT_CHECKPOINT))))
			goto skip;
	}

	/* Add a new checkpoint entry at the end of the list. */
	WT_CKPT_FOREACH(ckptbase, ckpt)
		;
	WT_ERR(__wt_strdup(session, name, &ckpt->name));
	F_SET(ckpt, WT_CKPT_ADD);

	/*
	 * Lock the checkpoints that will be deleted.
	 *
	 * Checkpoints are only locked when tracking is enabled, which covers
	 * sync and drop operations, but not close.  The reasoning is that
	 * there should be no access to a checkpoint during close, because any
	 * thread accessing a checkpoint will also have the current file handle
	 * open.
	 */
	if (WT_META_TRACKING(session))
		WT_CKPT_FOREACH(ckptbase, ckpt) {
			if (!F_ISSET(ckpt, WT_CKPT_DELETE))
				continue;

			/*
			 * We can't drop/update checkpoints if a backup cursor
			 * is open.  WiredTiger checkpoints are uniquely named
			 * and it's OK to have multiple in the system: clear the
			 * delete flag, and otherwise fail.
			 */
			if (conn->ckpt_backup) {
				if (WT_PREFIX_MATCH(
				    ckpt->name, WT_CHECKPOINT)) {
					F_CLR(ckpt, WT_CKPT_DELETE);
					continue;
				}
				WT_ERR_MSG(session, EBUSY,
				    "named checkpoints cannot be created if "
				    "backup cursors are open");
			}

			/*
			 * We can't drop/update checkpoints if referenced by a
			 * cursor.  WiredTiger checkpoints are uniquely named
			 * and it's OK to have multiple in the system: clear the
			 * delete flag, and otherwise fail.
			 */
			ret =
			    __wt_session_lock_checkpoint(session, ckpt->name);
			if (ret == 0)
				continue;
			if (ret == EBUSY &&
			    WT_PREFIX_MATCH(ckpt->name, WT_CHECKPOINT)) {
				F_CLR(ckpt, WT_CKPT_DELETE);
				continue;
			}
			WT_ERR_MSG(session, ret,
			    "checkpoints cannot be dropped when in-use");
		}

	/*
	 * There are special files: those being bulk-loaded, salvaged, upgraded
	 * or verified during the checkpoint.  We have to do something for those
	 * objects because a checkpoint is an external name the application can
	 * reference and the name must exist no matter what's happening during
	 * the checkpoint.  For bulk-loaded files, we could block until the load
	 * completes, checkpoint the partial load, or magic up an empty-file
	 * checkpoint.  The first is too slow, the second is insane, so do the
	 * third.
	 *    Salvage, upgrade and verify don't currently require any work, all
	 * three hold the schema lock, blocking checkpoints. If we ever want to
	 * fix that (and I bet we eventually will, at least for verify), we can
	 * copy the last checkpoint the file has.  That works if we guarantee
	 * salvage, upgrade and verify act on objects with previous checkpoints
	 * (true if handles are closed/re-opened between object creation and a
	 * subsequent salvage, upgrade or verify operation).  Presumably,
	 * salvage and upgrade will discard all previous checkpoints when they
	 * complete, which is fine with us.  This change will require reference
	 * counting checkpoints, and once that's done, we should use checkpoint
	 * copy instead of forcing checkpoints on clean objects to associate
	 * names with checkpoints.
	 */
	if (is_checkpoint)
		switch (F_ISSET(btree, WT_BTREE_SPECIAL_FLAGS)) {
		case 0:
			break;
		case WT_BTREE_BULK:
			/*
			 * The only checkpoints a bulk-loaded file should have
			 * are fake ones we created without the underlying block
			 * manager.  I'm leaving this code here because it's a
			 * cheap test and a nasty race.
			 */
			WT_CKPT_FOREACH(ckptbase, ckpt)
				if (!F_ISSET(ckpt, WT_CKPT_ADD | WT_CKPT_FAKE))
					WT_ERR_MSG(session, ret,
					    "block-manager checkpoint found "
					    "for a bulk-loaded file");
			track_ckpt = 0;
			goto fake;
		case WT_BTREE_SALVAGE:
		case WT_BTREE_UPGRADE:
		case WT_BTREE_VERIFY:
			WT_ERR_MSG(session, EINVAL,
			    "checkpoints are blocked during salvage, upgrade "
			    "or verify operations");
		}

	/*
	 * If an object has never been used (in other words, if it could become
	 * a bulk-loaded file), then we must fake the checkpoint.  This is good
	 * because we don't write physical checkpoint blocks for just-created
	 * files, but it's not just a good idea.  The reason is because deleting
	 * a physical checkpoint requires writing the file, and fake checkpoints
	 * can't write the file.  If you (1) create a physical checkpoint for an
	 * empty file which writes blocks, (2) start bulk-loading records into
	 * the file, (3) during the bulk-load perform another checkpoint with
	 * the same name; in order to keep from having two checkpoints with the
	 * same name you would have to use the bulk-load's fake checkpoint to
	 * delete a physical checkpoint, and that will end in tears.
	 */
	if (is_checkpoint)
		if (btree->bulk_load_ok) {
			track_ckpt = 0;
			goto fake;
		}

	/*
	 * Mark the root page dirty to ensure something gets written.
	 *
	 * Don't test the tree modify flag first: if the tree is modified,
	 * we must write the root page anyway, we're not adding additional
	 * writes to the process.   If the tree is not modified, we have to
	 * dirty the root page to ensure something gets written.  This is
	 * really about paranoia: if the tree modification value gets out of
	 * sync with the set of dirty pages (modify is set, but there are no
	 * dirty pages), we do a checkpoint without any writes, no checkpoint
	 * is created, and then things get bad.
	 */
	WT_ERR(__wt_bt_cache_force_write(session));

	/*
	 * Clear the tree's modified flag; any changes before we clear the flag
	 * are guaranteed to be part of this checkpoint (unless reconciliation
	 * skips updates for transactional reasons), and changes subsequent to
	 * the checkpoint start, which might not be included, will re-set the
	 * modified flag.  The "unless reconciliation skips updates" problem is
	 * handled in the reconciliation code: if reconciliation skips updates,
	 * it sets the modified flag itself.  Use a full barrier so we get the
	 * store done quickly, this isn't a performance path.
	 */
	btree->modified = 0;
	WT_FULL_BARRIER();

	/* Flush the file from the cache, creating the checkpoint. */
	if (is_checkpoint)
		WT_ERR(__wt_bt_cache_op(session, ckptbase, WT_SYNC_CHECKPOINT));
	else {
		txn->isolation = TXN_ISO_READ_UNCOMMITTED;

		WT_ERR(__wt_bt_cache_op(session, ckptbase, WT_SYNC_DISCARD));
	}

	/*
	 * All blocks being written have been written; set the object's write
	 * generation.
	 */
	WT_CKPT_FOREACH(ckptbase, ckpt)
		if (F_ISSET(ckpt, WT_CKPT_ADD))
			ckpt->write_gen = btree->write_gen;

fake:
	/* Update the object's metadata. */
	txn->isolation = TXN_ISO_READ_UNCOMMITTED;
	ret = __wt_meta_ckptlist_set(session, dhandle->name, ckptbase);
	WT_ERR(ret);

	/*
	 * If we wrote a checkpoint (rather than faking one), pages may be
	 * available for re-use.  If tracking enabled, defer making pages
	 * available until transaction end.  The exception is if the handle
	 * is being discarded, in which case the handle will be gone by the
	 * time we try to apply or unroll the meta tracking event.
	 */
	if (track_ckpt) {
		if (WT_META_TRACKING(session) && is_checkpoint)
			WT_ERR(__wt_meta_track_checkpoint(session));
		else
			WT_ERR(bm->checkpoint_resolve(bm, session));
	}

err:
skip:	__wt_meta_ckptlist_free(session, ckptbase);
	__wt_free(session, name_alloc);
	txn->isolation = saved_isolation;
	return (ret);
}

/*
 * __wt_checkpoint --
 *	Checkpoint a file.
 */
int
__wt_checkpoint(WT_SESSION_IMPL *session, const char *cfg[])
{
	return (__checkpoint_worker(session, cfg, 1));
}

/*
 * __checkpoint_write_leaves --
 *	Write dirty leaf pages before a checkpoint.
 */
static int
__checkpoint_write_leaves(WT_SESSION_IMPL *session, const char *cfg[])
{
	WT_UNUSED(cfg);

	if (session->btree->modified)
		WT_RET(__wt_bt_cache_op(
		    session, NULL, WT_SYNC_WRITE_LEAVES));

	return (0);
}

/*
 * __checkpoint_sync --
 *	Sync a file that has been checkpointed.
 */
static int
__checkpoint_sync(WT_SESSION_IMPL *session, const char *cfg[])
{
	WT_BTREE *btree;

	WT_UNUSED(cfg);
	btree = session->btree;

	/* Only sync ordinary handles: checkpoint handles are read-only. */
	if (btree->checkpoint == NULL && btree->bm != NULL)
		return (btree->bm->sync(btree->bm, session));
	return (0);
}

/*
 * __wt_checkpoint_close --
 *	Checkpoint a file as part of a close.
 */
int
__wt_checkpoint_close(WT_SESSION_IMPL *session, const char *cfg[])
{
	WT_RET(__checkpoint_worker(session, cfg, 0));
	if (F_ISSET(S2C(session), WT_CONN_SYNC))
		WT_RET(__checkpoint_sync(session, cfg));
	return (0);
}<|MERGE_RESOLUTION|>--- conflicted
+++ resolved
@@ -18,13 +18,8 @@
 __checkpoint_apply(WT_SESSION_IMPL *session, const char *cfg[],
 	int (*op)(WT_SESSION_IMPL *, const char *[]))
 {
-<<<<<<< HEAD
-	WT_CONNECTION_IMPL *conn;
-=======
->>>>>>> 7d2126b5
 	WT_CONFIG targetconf;
 	WT_CONFIG_ITEM cval, k, v;
-	WT_DATA_HANDLE *dhandle, *saved_dhandle;
 	WT_DECL_ITEM(tmp);
 	WT_DECL_RET;
 	int ckpt_closed, target_list;
@@ -90,7 +85,7 @@
 __wt_txn_checkpoint(WT_SESSION_IMPL *session, const char *cfg[])
 {
 	WT_CONNECTION_IMPL *conn;
-	WT_BTREE *btree, *saved_btree;
+	WT_DATA_HANDLE *dhandle, *saved_dhandle;
 	WT_DECL_ITEM(tmp);
 	WT_DECL_RET;
 	WT_SESSION *wt_session;
@@ -680,7 +675,7 @@
 {
 	WT_UNUSED(cfg);
 
-	if (session->btree->modified)
+	if (S2BT(session)->modified)
 		WT_RET(__wt_bt_cache_op(
 		    session, NULL, WT_SYNC_WRITE_LEAVES));
 
@@ -697,10 +692,10 @@
 	WT_BTREE *btree;
 
 	WT_UNUSED(cfg);
-	btree = session->btree;
+	btree = S2BT(session);
 
 	/* Only sync ordinary handles: checkpoint handles are read-only. */
-	if (btree->checkpoint == NULL && btree->bm != NULL)
+	if (btree->dhandle->checkpoint == NULL && btree->bm != NULL)
 		return (btree->bm->sync(btree->bm, session));
 	return (0);
 }
