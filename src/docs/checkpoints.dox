/*! @page checkpoint Checkpoint durability

WiredTiger supports checkpoint durability by default, and optionally
commit-level durability.  In most applications, commit-level durability
impacts performance more than checkpoint durability; checkpoints offer
basic operation durability across application or system failure without
impacting performance, (although the creation of each checkpoint is a
relatively heavy-weight operation).  See @ref durability for information
on commit-level durability.

Checkpoints with transactional logging enabled allow logging to archive
older log files (if configured to do so) while still retaining
fine-grained durability and the ability to run recovery.

A checkpoint is automatically created whenever a modified data source
is closed.  Additionally, checkpoints of one or more data sources, or
the entire database, can be explicitly created using the
WT_SESSION::checkpoint method.  Checkpoints of the entire database can
also be scheduled periodically based on elapsed time or data size with
the \c checkpoint configuration to ::wiredtiger_open.

All transactional updates committed before a checkpoint are made durable
by the checkpoint, therefore the frequency of checkpoints limits the
volume of data that may be lost due to application or system failure.

When WiredTiger data sources are first opened, they are opened in the
state of the most recent checkpoint taken on the file, in other words,
updates after the most recent checkpoint will not appear in the data
source.  If no checkpoint is found when the data source is opened, the
data source will appear empty.

@section checkpoint_cursors Checkpoint cursors

<<<<<<< HEAD
Cursors are normally opened in the most recent version of a data source.
However, a checkpoint configuration string may be provided to
WT_SESSION::open_cursor, opening a read-only, static view of the data
source.  This provides a limited form of time-travel, as the static view
is not changed by subsequent checkpoints, and will persist until the
checkpoint cursor is closed.
=======
WiredTiger will optionally checkpoint the entire database periodically 
automatically when the \c checkpoint configuration parameter to
::wiredtiger_open is set.  When this configuration is used, an internal
server thread is created.  The period between checkpoints can be defined
either in seconds via \c wait, or, if logging is enabled, as the
number of bytes written to the log since the last checkpoint via \c log_size,
or both.  If both periods are defined then the checkpoint occurs as soon as
either threshold has occurred and both are reset once the checkpoint
is complete.  If using \c log_size, we recommend that the size selected
be a multiple of the log file size for archiving purposes.

Cursors are opened in the most recent version of a data source unless a
checkpoint configuration string is provided to WT_SESSION::open_cursor.
Cursors opened in the most recent version of a data source support write
operations, cursors opened in a checkpoint are read-only.
>>>>>>> 09884536

Additionally, checkpoints that do not include LSM trees may optionally
be given names by the application.  Checkpoints named by the application
persist until explicitly discarded or the application creates a new
checkpoint with the same name (which replaces the previous checkpoint
of that name). If the previous checkpoint cannot be replaced, either
because a cursor is reading from the previous checkpoint, or hot backups
are in progress, the checkpoint will fail.  Because named checkpoints
persist until discarded or replaced, they can be used to periodically
snapshot data for later use.

Internal checkpoints (that is, checkpoints not named by the application)
use the reserved name "WiredTigerCheckpoint".  Applications can open the
most recent of these checkpoints by specifying "WiredTigerCheckpoint"
as the checkpoint name to WT_SESSION::open_cursor.   Creating a new
internal checkpoint drops all previous internal checkpoints, if
possible; if a previous internal checkpoint cannot be dropped for any
reason, the checkpoint will ignore the previous checkpoint and continue.
Subsequent checkpoints will drop those ignored checkpoints when it
becomes possible.

The \c -c option to the \c wt command line utility \c list command will
list a data source's checkpoints, with time stamp, in a human-readable
format.

@section checkpoint_compaction Checkpoints and file compaction

Checkpoints share file blocks, and dropping a checkpoint may or may not
make file blocks available for re-use, depending on whether the dropped
checkpoint contained the last reference to a file block.

Because checkpoints named by the application are not discarded until
explicitly discarded or replaced, they may prevent WT_SESSION::compact
from accomplishing anything.

 */<|MERGE_RESOLUTION|>--- conflicted
+++ resolved
@@ -15,9 +15,9 @@
 A checkpoint is automatically created whenever a modified data source
 is closed.  Additionally, checkpoints of one or more data sources, or
 the entire database, can be explicitly created using the
-WT_SESSION::checkpoint method.  Checkpoints of the entire database can
-also be scheduled periodically based on elapsed time or data size with
-the \c checkpoint configuration to ::wiredtiger_open.
+WT_SESSION::checkpoint method.  Checkpoints can also be scheduled
+periodically based on elapsed time or data size with the \c checkpoint
+configuration to ::wiredtiger_open.
 
 All transactional updates committed before a checkpoint are made durable
 by the checkpoint, therefore the frequency of checkpoints limits the
@@ -29,32 +29,28 @@
 source.  If no checkpoint is found when the data source is opened, the
 data source will appear empty.
 
+@section checkpoint_server Automatic checkpoints
+
+WiredTiger will automatically checkpoint the entire database when the
+\c checkpoint configuration parameter to ::wiredtiger_open is set.  When
+this configuration is used, an internal server thread is created.
+
+The period between checkpoints can be defined either in seconds via \c
+wait, or, if logging is enabled, as the number of bytes written to the log
+since the last checkpoint via \c log_size, or both.  If both periods are
+defined then the checkpoint occurs as soon as either threshold has occurred
+and both are reset once the checkpoint is complete.  If using \c log_size,
+we recommend that the size selected be a multiple of the log file size for
+archiving purposes.
+
 @section checkpoint_cursors Checkpoint cursors
 
-<<<<<<< HEAD
 Cursors are normally opened in the most recent version of a data source.
 However, a checkpoint configuration string may be provided to
 WT_SESSION::open_cursor, opening a read-only, static view of the data
 source.  This provides a limited form of time-travel, as the static view
 is not changed by subsequent checkpoints, and will persist until the
 checkpoint cursor is closed.
-=======
-WiredTiger will optionally checkpoint the entire database periodically 
-automatically when the \c checkpoint configuration parameter to
-::wiredtiger_open is set.  When this configuration is used, an internal
-server thread is created.  The period between checkpoints can be defined
-either in seconds via \c wait, or, if logging is enabled, as the
-number of bytes written to the log since the last checkpoint via \c log_size,
-or both.  If both periods are defined then the checkpoint occurs as soon as
-either threshold has occurred and both are reset once the checkpoint
-is complete.  If using \c log_size, we recommend that the size selected
-be a multiple of the log file size for archiving purposes.
-
-Cursors are opened in the most recent version of a data source unless a
-checkpoint configuration string is provided to WT_SESSION::open_cursor.
-Cursors opened in the most recent version of a data source support write
-operations, cursors opened in a checkpoint are read-only.
->>>>>>> 09884536
 
 Additionally, checkpoints that do not include LSM trees may optionally
 be given names by the application.  Checkpoints named by the application
