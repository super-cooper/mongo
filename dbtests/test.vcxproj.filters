﻿<?xml version="1.0" encoding="utf-8"?>
<Project ToolsVersion="4.0" xmlns="http://schemas.microsoft.com/developer/msbuild/2003">
  <ItemGroup>
    <Filter Include="misc and third party">
      <UniqueIdentifier>{17c97725-06a4-41a6-bc1c-f0e05eada682}</UniqueIdentifier>
    </Filter>
    <Filter Include="misc and third party\pcre">
      <UniqueIdentifier>{0a50fb63-4ac3-4e30-a9d4-b0841878ee73}</UniqueIdentifier>
    </Filter>
    <Filter Include="client">
      <UniqueIdentifier>{45dab36c-864e-45de-bb8e-cf1d87a2c4f6}</UniqueIdentifier>
    </Filter>
    <Filter Include="db">
      <UniqueIdentifier>{69e233b0-5354-4612-8474-d4e4faaee607}</UniqueIdentifier>
    </Filter>
    <Filter Include="db\cpp">
      <UniqueIdentifier>{4FC737F1-C7A5-4376-A066-2A32D752A2FF}</UniqueIdentifier>
      <Extensions>cpp;c;cc;cxx;def;odl;idl;hpj;bat;asm;asmx</Extensions>
    </Filter>
    <Filter Include="db\h">
      <UniqueIdentifier>{f86d2fc9-fb76-40cf-943d-330feb945ff3}</UniqueIdentifier>
    </Filter>
    <Filter Include="util">
      <UniqueIdentifier>{0ec2e082-aace-46da-9898-a1a7b24d60b7}</UniqueIdentifier>
    </Filter>
    <Filter Include="util\cpp">
      <UniqueIdentifier>{12efa241-3593-4177-a0cb-1eb672491f49}</UniqueIdentifier>
    </Filter>
    <Filter Include="shard">
      <UniqueIdentifier>{3865c5a5-bdb1-4420-a3ae-5a6615d563d4}</UniqueIdentifier>
    </Filter>
    <Filter Include="scripting">
      <UniqueIdentifier>{28893dc5-8a18-429a-b5c9-2cf701d324da}</UniqueIdentifier>
    </Filter>
    <Filter Include="dbtests">
      <UniqueIdentifier>{bc08b47a-daa3-4894-b9af-ae88755838db}</UniqueIdentifier>
    </Filter>
    <Filter Include="stats">
      <UniqueIdentifier>{2b914dc3-a760-4397-a12b-73a0381fa71d}</UniqueIdentifier>
    </Filter>
    <Filter Include="replsets">
      <UniqueIdentifier>{9320a670-3b28-471a-bf92-6c8d881a37a4}</UniqueIdentifier>
    </Filter>
    <Filter Include="util\concurrency">
      <UniqueIdentifier>{d499fdba-b256-4b12-af20-cdd1ae1addff}</UniqueIdentifier>
    </Filter>
    <Filter Include="util\h">
      <UniqueIdentifier>{353b6f01-1cab-4156-a576-bc75ab204776}</UniqueIdentifier>
    </Filter>
    <Filter Include="btree">
      <UniqueIdentifier>{4fff2dbf-30c4-4295-8db8-d513c1e36220}</UniqueIdentifier>
    </Filter>
    <Filter Include="dur">
      <UniqueIdentifier>{c296d097-0d46-46ee-9097-f2df659d9596}</UniqueIdentifier>
    </Filter>
  </ItemGroup>
  <ItemGroup>
    <ClInclude Include="..\..\boostw\boost_1_34_1\boost\config\auto_link.hpp">
      <Filter>misc and third party</Filter>
    </ClInclude>
    <ClInclude Include="..\pcre-7.4\pcrecpp.h">
      <Filter>misc and third party</Filter>
    </ClInclude>
    <ClInclude Include="..\targetver.h">
      <Filter>misc and third party</Filter>
    </ClInclude>
    <ClInclude Include="..\..\boostw\boost_1_34_1\boost\version.hpp">
      <Filter>misc and third party</Filter>
    </ClInclude>
    <ClInclude Include="..\pcre-7.4\config.h">
      <Filter>misc and third party\pcre</Filter>
    </ClInclude>
    <ClInclude Include="..\pcre-7.4\pcre.h">
      <Filter>misc and third party\pcre</Filter>
    </ClInclude>
    <ClInclude Include="..\client\connpool.h">
      <Filter>client</Filter>
    </ClInclude>
    <ClInclude Include="..\client\dbclient.h">
      <Filter>client</Filter>
    </ClInclude>
    <ClInclude Include="..\client\model.h">
      <Filter>client</Filter>
    </ClInclude>
    <ClInclude Include="..\db\clientcursor.h">
      <Filter>db\h</Filter>
    </ClInclude>
    <ClInclude Include="..\db\cmdline.h">
      <Filter>db\h</Filter>
    </ClInclude>
    <ClInclude Include="..\db\commands.h">
      <Filter>db\h</Filter>
    </ClInclude>
    <ClInclude Include="..\db\concurrency.h">
      <Filter>db\h</Filter>
    </ClInclude>
    <ClInclude Include="..\db\curop.h">
      <Filter>db\h</Filter>
    </ClInclude>
    <ClInclude Include="..\db\cursor.h">
      <Filter>db\h</Filter>
    </ClInclude>
    <ClInclude Include="..\db\database.h">
      <Filter>db\h</Filter>
    </ClInclude>
    <ClInclude Include="..\db\db.h">
      <Filter>db\h</Filter>
    </ClInclude>
    <ClInclude Include="..\db\dbhelpers.h">
      <Filter>db\h</Filter>
    </ClInclude>
    <ClInclude Include="..\db\dbinfo.h">
      <Filter>db\h</Filter>
    </ClInclude>
    <ClInclude Include="..\db\dbmessage.h">
      <Filter>db\h</Filter>
    </ClInclude>
    <ClInclude Include="..\db\diskloc.h">
      <Filter>db\h</Filter>
    </ClInclude>
    <ClInclude Include="..\db\extsort.h">
      <Filter>db\h</Filter>
    </ClInclude>
    <ClInclude Include="..\db\introspect.h">
      <Filter>db\h</Filter>
    </ClInclude>
    <ClInclude Include="..\db\jsobj.h">
      <Filter>db\h</Filter>
    </ClInclude>
    <ClInclude Include="..\db\json.h">
      <Filter>db\h</Filter>
    </ClInclude>
    <ClInclude Include="..\db\matcher.h">
      <Filter>db\h</Filter>
    </ClInclude>
    <ClInclude Include="..\grid\message.h">
      <Filter>db\h</Filter>
    </ClInclude>
    <ClInclude Include="..\db\minilex.h">
      <Filter>db\h</Filter>
    </ClInclude>
    <ClInclude Include="..\db\namespace.h">
      <Filter>db\h</Filter>
    </ClInclude>
    <ClInclude Include="..\pch.h">
      <Filter>db\h</Filter>
    </ClInclude>
    <ClInclude Include="..\db\pdfile.h">
      <Filter>db\h</Filter>
    </ClInclude>
    <ClInclude Include="..\grid\protocol.h">
      <Filter>db\h</Filter>
    </ClInclude>
    <ClInclude Include="..\db\query.h">
      <Filter>db\h</Filter>
    </ClInclude>
    <ClInclude Include="..\db\queryoptimizer.h">
      <Filter>db\h</Filter>
    </ClInclude>
    <ClInclude Include="..\db\repl.h">
      <Filter>db\h</Filter>
    </ClInclude>
    <ClInclude Include="..\db\replset.h">
      <Filter>db\h</Filter>
    </ClInclude>
    <ClInclude Include="..\db\resource.h">
      <Filter>db\h</Filter>
    </ClInclude>
    <ClInclude Include="..\db\scanandorder.h">
      <Filter>db\h</Filter>
    </ClInclude>
    <ClInclude Include="..\db\security.h">
      <Filter>db\h</Filter>
    </ClInclude>
    <ClInclude Include="..\db\btree.h">
      <Filter>btree</Filter>
    </ClInclude>
    <ClInclude Include="..\util\concurrency\list.h">
      <Filter>util\concurrency</Filter>
    </ClInclude>
    <ClInclude Include="..\util\concurrency\value.h">
      <Filter>util\concurrency</Filter>
    </ClInclude>
    <ClInclude Include="..\util\concurrency\task.h">
      <Filter>util\concurrency</Filter>
    </ClInclude>
    <ClInclude Include="..\util\builder.h">
      <Filter>util\h</Filter>
    </ClInclude>
    <ClInclude Include="..\util\unittest.h">
      <Filter>util\h</Filter>
    </ClInclude>
    <ClInclude Include="..\util\file.h">
      <Filter>util\h</Filter>
    </ClInclude>
    <ClInclude Include="..\util\goodies.h">
      <Filter>util\h</Filter>
    </ClInclude>
    <ClInclude Include="..\util\hashtab.h">
      <Filter>util\h</Filter>
    </ClInclude>
    <ClInclude Include="..\db\lasterror.h">
      <Filter>util\h</Filter>
    </ClInclude>
    <ClInclude Include="..\util\log.h">
      <Filter>util\h</Filter>
    </ClInclude>
    <ClInclude Include="..\util\lruishmap.h">
      <Filter>util\h</Filter>
    </ClInclude>
    <ClInclude Include="..\util\md5.h">
      <Filter>util\h</Filter>
    </ClInclude>
    <ClInclude Include="..\util\md5.hpp">
      <Filter>util\h</Filter>
    </ClInclude>
    <ClInclude Include="..\util\miniwebserver.h">
      <Filter>util\h</Filter>
    </ClInclude>
    <ClInclude Include="..\util\mmap.h">
      <Filter>util\h</Filter>
    </ClInclude>
    <ClInclude Include="..\util\sock.h">
      <Filter>util\h</Filter>
    </ClInclude>
    <ClInclude Include="..\db\dur.h">
      <Filter>dur</Filter>
    </ClInclude>
    <ClInclude Include="..\db\dur_journal.h">
      <Filter>dur</Filter>
    </ClInclude>
    <ClInclude Include="..\util\logfile.h">
      <Filter>dur</Filter>
    </ClInclude>
    <ClInclude Include="..\db\mongommf.h">
      <Filter>dur</Filter>
    </ClInclude>
    <ClInclude Include="..\db\durop.h">
      <Filter>dur</Filter>
    </ClInclude>
    <ClInclude Include="..\db\jsobjmanipulator.h">
      <Filter>db</Filter>
    </ClInclude>
    <ClInclude Include="..\db\mongomutex.h">
      <Filter>db</Filter>
    </ClInclude>
    <ClInclude Include="..\util\mongoutils\hash.h">
      <Filter>util\h</Filter>
    </ClInclude>
    <ClInclude Include="..\util\checksum.h">
      <Filter>util</Filter>
    </ClInclude>
  </ItemGroup>
  <ItemGroup>
    <Library Include="..\..\js\js64r.lib">
      <Filter>misc and third party</Filter>
    </Library>
    <Library Include="..\..\js\js32d.lib">
      <Filter>misc and third party</Filter>
    </Library>
    <Library Include="..\..\js\js32r.lib">
      <Filter>misc and third party</Filter>
    </Library>
    <Library Include="..\..\js\js64d.lib">
      <Filter>misc and third party</Filter>
    </Library>
  </ItemGroup>
  <ItemGroup>
    <ClCompile Include="..\pcre-7.4\pcrecpp.cc">
      <Filter>misc and third party</Filter>
    </ClCompile>
    <ClCompile Include="..\pcre-7.4\pcre_chartables.c">
      <Filter>misc and third party\pcre</Filter>
    </ClCompile>
    <ClCompile Include="..\pcre-7.4\pcre_compile.c">
      <Filter>misc and third party\pcre</Filter>
    </ClCompile>
    <ClCompile Include="..\pcre-7.4\pcre_config.c">
      <Filter>misc and third party\pcre</Filter>
    </ClCompile>
    <ClCompile Include="..\pcre-7.4\pcre_dfa_exec.c">
      <Filter>misc and third party\pcre</Filter>
    </ClCompile>
    <ClCompile Include="..\pcre-7.4\pcre_exec.c">
      <Filter>misc and third party\pcre</Filter>
    </ClCompile>
    <ClCompile Include="..\pcre-7.4\pcre_fullinfo.c">
      <Filter>misc and third party\pcre</Filter>
    </ClCompile>
    <ClCompile Include="..\pcre-7.4\pcre_get.c">
      <Filter>misc and third party\pcre</Filter>
    </ClCompile>
    <ClCompile Include="..\pcre-7.4\pcre_globals.c">
      <Filter>misc and third party\pcre</Filter>
    </ClCompile>
    <ClCompile Include="..\pcre-7.4\pcre_info.c">
      <Filter>misc and third party\pcre</Filter>
    </ClCompile>
    <ClCompile Include="..\pcre-7.4\pcre_maketables.c">
      <Filter>misc and third party\pcre</Filter>
    </ClCompile>
    <ClCompile Include="..\pcre-7.4\pcre_newline.c">
      <Filter>misc and third party\pcre</Filter>
    </ClCompile>
    <ClCompile Include="..\pcre-7.4\pcre_ord2utf8.c">
      <Filter>misc and third party\pcre</Filter>
    </ClCompile>
    <ClCompile Include="..\pcre-7.4\pcre_refcount.c">
      <Filter>misc and third party\pcre</Filter>
    </ClCompile>
    <ClCompile Include="..\pcre-7.4\pcre_scanner.cc">
      <Filter>misc and third party\pcre</Filter>
    </ClCompile>
    <ClCompile Include="..\pcre-7.4\pcre_stringpiece.cc">
      <Filter>misc and third party\pcre</Filter>
    </ClCompile>
    <ClCompile Include="..\pcre-7.4\pcre_study.c">
      <Filter>misc and third party\pcre</Filter>
    </ClCompile>
    <ClCompile Include="..\pcre-7.4\pcre_tables.c">
      <Filter>misc and third party\pcre</Filter>
    </ClCompile>
    <ClCompile Include="..\pcre-7.4\pcre_try_flipped.c">
      <Filter>misc and third party\pcre</Filter>
    </ClCompile>
    <ClCompile Include="..\pcre-7.4\pcre_ucp_searchfuncs.c">
      <Filter>misc and third party\pcre</Filter>
    </ClCompile>
    <ClCompile Include="..\pcre-7.4\pcre_valid_utf8.c">
      <Filter>misc and third party\pcre</Filter>
    </ClCompile>
    <ClCompile Include="..\pcre-7.4\pcre_version.c">
      <Filter>misc and third party\pcre</Filter>
    </ClCompile>
    <ClCompile Include="..\pcre-7.4\pcre_xclass.c">
      <Filter>misc and third party\pcre</Filter>
    </ClCompile>
    <ClCompile Include="..\pcre-7.4\pcreposix.c">
      <Filter>misc and third party\pcre</Filter>
    </ClCompile>
    <ClCompile Include="..\client\connpool.cpp">
      <Filter>client</Filter>
    </ClCompile>
    <ClCompile Include="..\client\dbclient.cpp">
      <Filter>client</Filter>
    </ClCompile>
    <ClCompile Include="..\client\dbclientcursor.cpp">
      <Filter>client</Filter>
    </ClCompile>
    <ClCompile Include="..\client\syncclusterconnection.cpp">
      <Filter>client</Filter>
    </ClCompile>
    <ClCompile Include="..\pch.cpp">
      <Filter>db</Filter>
    </ClCompile>
    <ClCompile Include="..\db\client.cpp">
      <Filter>db\cpp</Filter>
    </ClCompile>
    <ClCompile Include="..\db\clientcursor.cpp">
      <Filter>db\cpp</Filter>
    </ClCompile>
    <ClCompile Include="..\db\cloner.cpp">
      <Filter>db\cpp</Filter>
    </ClCompile>
    <ClCompile Include="..\db\commands.cpp">
      <Filter>db\cpp</Filter>
    </ClCompile>
    <ClCompile Include="..\db\common.cpp">
      <Filter>db\cpp</Filter>
    </ClCompile>
    <ClCompile Include="..\db\cursor.cpp">
      <Filter>db\cpp</Filter>
    </ClCompile>
    <ClCompile Include="..\db\database.cpp">
      <Filter>db\cpp</Filter>
    </ClCompile>
    <ClCompile Include="..\db\dbcommands.cpp">
      <Filter>db\cpp</Filter>
    </ClCompile>
    <ClCompile Include="..\db\dbeval.cpp">
      <Filter>db\cpp</Filter>
    </ClCompile>
    <ClCompile Include="..\db\dbhelpers.cpp">
      <Filter>db\cpp</Filter>
    </ClCompile>
    <ClCompile Include="..\db\dbwebserver.cpp">
      <Filter>db\cpp</Filter>
    </ClCompile>
    <ClCompile Include="..\db\extsort.cpp">
      <Filter>db\cpp</Filter>
    </ClCompile>
    <ClCompile Include="..\db\index.cpp">
      <Filter>db\cpp</Filter>
    </ClCompile>
    <ClCompile Include="..\db\indexkey.cpp">
      <Filter>db\cpp</Filter>
    </ClCompile>
    <ClCompile Include="..\db\instance.cpp">
      <Filter>db\cpp</Filter>
    </ClCompile>
    <ClCompile Include="..\db\introspect.cpp">
      <Filter>db\cpp</Filter>
    </ClCompile>
    <ClCompile Include="..\db\jsobj.cpp">
      <Filter>db\cpp</Filter>
    </ClCompile>
    <ClCompile Include="..\db\json.cpp">
      <Filter>db\cpp</Filter>
    </ClCompile>
    <ClCompile Include="..\db\lasterror.cpp">
      <Filter>db\cpp</Filter>
    </ClCompile>
    <ClCompile Include="..\db\matcher.cpp">
      <Filter>db\cpp</Filter>
    </ClCompile>
    <ClCompile Include="..\util\mmap_win.cpp">
      <Filter>db\cpp</Filter>
    </ClCompile>
    <ClCompile Include="..\db\namespace.cpp">
      <Filter>db\cpp</Filter>
    </ClCompile>
    <ClCompile Include="..\db\nonce.cpp">
      <Filter>db\cpp</Filter>
    </ClCompile>
    <ClCompile Include="..\db\pdfile.cpp">
      <Filter>db\cpp</Filter>
    </ClCompile>
    <ClCompile Include="..\db\query.cpp">
      <Filter>db\cpp</Filter>
    </ClCompile>
    <ClCompile Include="..\db\queryoptimizer.cpp">
      <Filter>db\cpp</Filter>
    </ClCompile>
    <ClCompile Include="..\db\repl.cpp">
      <Filter>db\cpp</Filter>
    </ClCompile>
    <ClCompile Include="..\db\security.cpp">
      <Filter>db\cpp</Filter>
    </ClCompile>
    <ClCompile Include="..\db\security_commands.cpp">
      <Filter>db\cpp</Filter>
    </ClCompile>
    <ClCompile Include="..\db\tests.cpp">
      <Filter>db\cpp</Filter>
    </ClCompile>
    <ClCompile Include="..\db\update.cpp">
      <Filter>db\cpp</Filter>
    </ClCompile>
    <ClCompile Include="..\db\cmdline.cpp">
      <Filter>db\h</Filter>
    </ClCompile>
    <ClCompile Include="..\db\matcher_covered.cpp">
      <Filter>db\h</Filter>
    </ClCompile>
    <ClCompile Include="..\db\oplog.cpp">
      <Filter>db\h</Filter>
    </ClCompile>
    <ClCompile Include="..\db\queryutil.cpp">
      <Filter>db\h</Filter>
    </ClCompile>
    <ClCompile Include="..\db\repl_block.cpp">
      <Filter>db\h</Filter>
    </ClCompile>
    <ClCompile Include="..\util\assert_util.cpp">
      <Filter>util\cpp</Filter>
    </ClCompile>
    <ClCompile Include="..\util\background.cpp">
      <Filter>util\cpp</Filter>
    </ClCompile>
    <ClCompile Include="..\util\base64.cpp">
      <Filter>util\cpp</Filter>
    </ClCompile>
    <ClCompile Include="..\util\httpclient.cpp">
      <Filter>util\cpp</Filter>
    </ClCompile>
    <ClCompile Include="..\util\md5.c">
      <Filter>util\cpp</Filter>
    </ClCompile>
    <ClCompile Include="..\util\md5main.cpp">
      <Filter>util\cpp</Filter>
    </ClCompile>
    <ClCompile Include="..\util\message.cpp">
      <Filter>util\cpp</Filter>
    </ClCompile>
    <ClCompile Include="..\util\message_server_port.cpp">
      <Filter>util\cpp</Filter>
    </ClCompile>
    <ClCompile Include="..\util\miniwebserver.cpp">
      <Filter>util\cpp</Filter>
    </ClCompile>
    <ClCompile Include="..\util\mmap.cpp">
      <Filter>util\cpp</Filter>
    </ClCompile>
    <ClCompile Include="..\util\processinfo_win32.cpp">
      <Filter>util\cpp</Filter>
    </ClCompile>
    <ClCompile Include="..\util\sock.cpp">
      <Filter>util\cpp</Filter>
    </ClCompile>
    <ClCompile Include="..\util\util.cpp">
      <Filter>util\cpp</Filter>
    </ClCompile>
    <ClCompile Include="..\s\d_logic.cpp">
      <Filter>shard</Filter>
    </ClCompile>
    <ClCompile Include="..\scripting\engine.cpp">
      <Filter>scripting</Filter>
    </ClCompile>
    <ClCompile Include="..\scripting\engine_spidermonkey.cpp">
      <Filter>scripting</Filter>
    </ClCompile>
    <ClCompile Include="..\shell\mongo_vstudio.cpp">
      <Filter>scripting</Filter>
    </ClCompile>
    <ClCompile Include="..\scripting\utils.cpp">
      <Filter>scripting</Filter>
    </ClCompile>
    <ClCompile Include="basictests.cpp">
      <Filter>dbtests</Filter>
    </ClCompile>
    <ClCompile Include="btreetests.cpp">
      <Filter>dbtests</Filter>
    </ClCompile>
    <ClCompile Include="clienttests.cpp">
      <Filter>dbtests</Filter>
    </ClCompile>
    <ClCompile Include="cursortests.cpp">
      <Filter>dbtests</Filter>
    </ClCompile>
    <ClCompile Include="dbtests.cpp">
      <Filter>dbtests</Filter>
    </ClCompile>
    <ClCompile Include="framework.cpp">
      <Filter>dbtests</Filter>
    </ClCompile>
    <ClCompile Include="jsobjtests.cpp">
      <Filter>dbtests</Filter>
    </ClCompile>
    <ClCompile Include="jsontests.cpp">
      <Filter>dbtests</Filter>
    </ClCompile>
    <ClCompile Include="jstests.cpp">
      <Filter>dbtests</Filter>
    </ClCompile>
    <ClCompile Include="matchertests.cpp">
      <Filter>dbtests</Filter>
    </ClCompile>
    <ClCompile Include="namespacetests.cpp">
      <Filter>dbtests</Filter>
    </ClCompile>
    <ClCompile Include="pdfiletests.cpp">
      <Filter>dbtests</Filter>
    </ClCompile>
    <ClCompile Include="queryoptimizertests.cpp">
      <Filter>dbtests</Filter>
    </ClCompile>
    <ClCompile Include="querytests.cpp">
      <Filter>dbtests</Filter>
    </ClCompile>
    <ClCompile Include="repltests.cpp">
      <Filter>dbtests</Filter>
    </ClCompile>
    <ClCompile Include="socktests.cpp">
      <Filter>dbtests</Filter>
    </ClCompile>
    <ClCompile Include="threadedtests.cpp">
      <Filter>dbtests</Filter>
    </ClCompile>
    <ClCompile Include="updatetests.cpp">
      <Filter>dbtests</Filter>
    </ClCompile>
    <ClCompile Include="..\db\stats\counters.cpp">
      <Filter>stats</Filter>
    </ClCompile>
    <ClCompile Include="..\db\stats\snapshots.cpp">
      <Filter>stats</Filter>
    </ClCompile>
    <ClCompile Include="..\db\stats\top.cpp">
      <Filter>stats</Filter>
    </ClCompile>
    <ClCompile Include="..\db\repl\consensus.cpp">
      <Filter>replsets</Filter>
    </ClCompile>
    <ClCompile Include="..\db\repl\health.cpp">
      <Filter>replsets</Filter>
    </ClCompile>
    <ClCompile Include="..\db\repl\replset_commands.cpp">
      <Filter>replsets</Filter>
    </ClCompile>
    <ClCompile Include="..\db\repl\rs_config.cpp">
      <Filter>replsets</Filter>
    </ClCompile>
    <ClCompile Include="..\db\btree.cpp">
      <Filter>btree</Filter>
    </ClCompile>
    <ClCompile Include="..\db\btreecursor.cpp">
      <Filter>btree</Filter>
    </ClCompile>
    <ClCompile Include="..\db\repl\manager.cpp">
      <Filter>db\cpp</Filter>
    </ClCompile>
    <ClCompile Include="..\db\repl\rs_initiate.cpp">
      <Filter>replsets</Filter>
    </ClCompile>
    <ClCompile Include="..\util\concurrency\vars.cpp">
      <Filter>util\concurrency</Filter>
    </ClCompile>
    <ClCompile Include="..\util\concurrency\task.cpp">
      <Filter>util\concurrency</Filter>
    </ClCompile>
    <ClCompile Include="..\db\repl\heartbeat.cpp">
      <Filter>replsets</Filter>
    </ClCompile>
    <ClCompile Include="..\s\shardconnection.cpp">
      <Filter>shard</Filter>
    </ClCompile>
    <ClCompile Include="..\util\concurrency\thread_pool.cpp">
      <Filter>util\concurrency</Filter>
    </ClCompile>
    <ClCompile Include="..\util\version.cpp">
      <Filter>db\cpp</Filter>
    </ClCompile>
    <ClCompile Include="..\db\repl\rs.cpp">
      <Filter>replsets</Filter>
    </ClCompile>
    <ClCompile Include="..\util\text.cpp">
      <Filter>util\cpp</Filter>
    </ClCompile>
    <ClCompile Include="..\client\gridfs.cpp">
      <Filter>db\cpp</Filter>
    </ClCompile>
    <ClCompile Include="..\s\d_writeback.cpp">
      <Filter>shard</Filter>
    </ClCompile>
    <ClCompile Include="..\s\d_state.cpp">
      <Filter>shard</Filter>
    </ClCompile>
    <ClCompile Include="..\db\geo\2d.cpp">
      <Filter>db\cpp</Filter>
    </ClCompile>
    <ClCompile Include="..\s\chunk.cpp">
      <Filter>db\cpp</Filter>
    </ClCompile>
    <ClCompile Include="..\s\config.cpp">
      <Filter>db\cpp</Filter>
    </ClCompile>
    <ClCompile Include="..\s\shardkey.cpp">
      <Filter>db\cpp</Filter>
    </ClCompile>
    <ClCompile Include="..\s\shard.cpp">
      <Filter>db\cpp</Filter>
    </ClCompile>
    <ClCompile Include="..\client\model.cpp">
      <Filter>db\cpp</Filter>
    </ClCompile>
    <ClCompile Include="..\client\parallel.cpp">
      <Filter>db\cpp</Filter>
    </ClCompile>
    <ClCompile Include="..\util\stringutils.cpp">
      <Filter>db\cpp</Filter>
    </ClCompile>
    <ClCompile Include="..\client\distlock.cpp">
      <Filter>client</Filter>
    </ClCompile>
    <ClCompile Include="..\s\d_migrate.cpp">
      <Filter>db\cpp</Filter>
    </ClCompile>
    <ClCompile Include="..\s\d_split.cpp">
      <Filter>db\cpp</Filter>
    </ClCompile>
    <ClCompile Include="..\db\repl\rs_rollback.cpp">
      <Filter>replsets</Filter>
    </ClCompile>
    <ClCompile Include="..\db\repl\rs_sync.cpp">
      <Filter>replsets</Filter>
    </ClCompile>
    <ClCompile Include="..\db\repl\rs_initialsync.cpp">
      <Filter>replsets</Filter>
    </ClCompile>
    <ClCompile Include="..\db\geo\haystack.cpp">
      <Filter>db\cpp</Filter>
    </ClCompile>
    <ClCompile Include="..\db\cap.cpp">
      <Filter>db\cpp</Filter>
    </ClCompile>
    <ClCompile Include="..\util\log.cpp">
      <Filter>db\cpp</Filter>
    </ClCompile>
    <ClCompile Include="..\util\processinfo.cpp">
      <Filter>db\cpp</Filter>
    </ClCompile>
    <ClCompile Include="..\s\grid.cpp">
      <Filter>db\cpp</Filter>
    </ClCompile>
    <ClCompile Include="..\db\restapi.cpp">
      <Filter>db\cpp</Filter>
    </ClCompile>
    <ClCompile Include="..\util\concurrency\spin_lock.cpp">
      <Filter>db\cpp</Filter>
    </ClCompile>
    <ClCompile Include="mmaptests.cpp">
      <Filter>dbtests</Filter>
    </ClCompile>
    <ClCompile Include="..\scripting\bench.cpp">
      <Filter>scripting</Filter>
    </ClCompile>
    <ClCompile Include="..\db\compact.cpp">
      <Filter>db\cpp</Filter>
    </ClCompile>
    <ClCompile Include="..\db\commands\isself.cpp">
      <Filter>db\cpp</Filter>
    </ClCompile>
    <ClCompile Include="..\db\dur.cpp">
      <Filter>dur</Filter>
    </ClCompile>
    <ClCompile Include="..\db\dur_journal.cpp">
      <Filter>dur</Filter>
    </ClCompile>
    <ClCompile Include="..\util\logfile.cpp">
      <Filter>dur</Filter>
    </ClCompile>
    <ClCompile Include="..\db\mongommf.cpp">
      <Filter>dur</Filter>
    </ClCompile>
    <ClCompile Include="..\db\projection.cpp">
      <Filter>db\cpp</Filter>
    </ClCompile>
    <ClCompile Include="..\s\d_chunk_manager.cpp">
      <Filter>db\cpp</Filter>
    </ClCompile>
    <ClCompile Include="..\db\dur_recover.cpp">
      <Filter>db\cpp</Filter>
    </ClCompile>
    <ClCompile Include="..\db\durop.cpp">
      <Filter>db\cpp</Filter>
    </ClCompile>
    <ClCompile Include="..\db\dbcommands_generic.cpp">
      <Filter>db\cpp</Filter>
    </ClCompile>
    <ClCompile Include="..\util\alignedbuilder.cpp">
      <Filter>util</Filter>
    </ClCompile>
    <ClCompile Include="..\bson\oid.cpp">
      <Filter>db</Filter>
    </ClCompile>
    <ClCompile Include="..\util\concurrency\synchronization.cpp">
      <Filter>util</Filter>
    </ClCompile>
    <ClCompile Include="..\db\dur_commitjob.cpp">
      <Filter>dur</Filter>
    </ClCompile>
    <ClCompile Include="..\db\dur_writetodatafiles.cpp">
      <Filter>dur</Filter>
    </ClCompile>
    <ClCompile Include="..\client\dbclient_rs.cpp">
      <Filter>client</Filter>
    </ClCompile>
    <ClCompile Include="..\db\dur_preplogbuffer.cpp">
      <Filter>dur</Filter>
    </ClCompile>
    <ClCompile Include="perftests.cpp">
      <Filter>dbtests</Filter>
    </ClCompile>
    <ClCompile Include="directclienttests.cpp">
      <Filter>dbtests</Filter>
    </ClCompile>
    <ClCompile Include="..\db\security_key.cpp">
      <Filter>db\cpp</Filter>
    </ClCompile>
    <ClCompile Include="..\util\file_allocator.cpp">
      <Filter>util\cpp</Filter>
    </ClCompile>
    <ClCompile Include="..\db\dbcommands_admin.cpp">
      <Filter>db\cpp</Filter>
    </ClCompile>
<<<<<<< HEAD
    <ClCompile Include="..\db\querypattern.cpp">
      <Filter>db</Filter>
    </ClCompile>
    <ClCompile Include="..\util\ramlog.cpp">
      <Filter>util</Filter>
=======
    <ClCompile Include="..\db\key.cpp">
      <Filter>db\cpp</Filter>
    </ClCompile>
    <ClCompile Include="..\db\btreebuilder.cpp">
      <Filter>btree</Filter>
>>>>>>> 4382278e
    </ClCompile>
  </ItemGroup>
  <ItemGroup>
    <None Include="..\SConstruct">
      <Filter>misc and third party</Filter>
    </None>
  </ItemGroup>
</Project><|MERGE_RESOLUTION|>--- conflicted
+++ resolved
@@ -1,796 +1,794 @@
-﻿<?xml version="1.0" encoding="utf-8"?>
-<Project ToolsVersion="4.0" xmlns="http://schemas.microsoft.com/developer/msbuild/2003">
-  <ItemGroup>
-    <Filter Include="misc and third party">
-      <UniqueIdentifier>{17c97725-06a4-41a6-bc1c-f0e05eada682}</UniqueIdentifier>
-    </Filter>
-    <Filter Include="misc and third party\pcre">
-      <UniqueIdentifier>{0a50fb63-4ac3-4e30-a9d4-b0841878ee73}</UniqueIdentifier>
-    </Filter>
-    <Filter Include="client">
-      <UniqueIdentifier>{45dab36c-864e-45de-bb8e-cf1d87a2c4f6}</UniqueIdentifier>
-    </Filter>
-    <Filter Include="db">
-      <UniqueIdentifier>{69e233b0-5354-4612-8474-d4e4faaee607}</UniqueIdentifier>
-    </Filter>
-    <Filter Include="db\cpp">
-      <UniqueIdentifier>{4FC737F1-C7A5-4376-A066-2A32D752A2FF}</UniqueIdentifier>
-      <Extensions>cpp;c;cc;cxx;def;odl;idl;hpj;bat;asm;asmx</Extensions>
-    </Filter>
-    <Filter Include="db\h">
-      <UniqueIdentifier>{f86d2fc9-fb76-40cf-943d-330feb945ff3}</UniqueIdentifier>
-    </Filter>
-    <Filter Include="util">
-      <UniqueIdentifier>{0ec2e082-aace-46da-9898-a1a7b24d60b7}</UniqueIdentifier>
-    </Filter>
-    <Filter Include="util\cpp">
-      <UniqueIdentifier>{12efa241-3593-4177-a0cb-1eb672491f49}</UniqueIdentifier>
-    </Filter>
-    <Filter Include="shard">
-      <UniqueIdentifier>{3865c5a5-bdb1-4420-a3ae-5a6615d563d4}</UniqueIdentifier>
-    </Filter>
-    <Filter Include="scripting">
-      <UniqueIdentifier>{28893dc5-8a18-429a-b5c9-2cf701d324da}</UniqueIdentifier>
-    </Filter>
-    <Filter Include="dbtests">
-      <UniqueIdentifier>{bc08b47a-daa3-4894-b9af-ae88755838db}</UniqueIdentifier>
-    </Filter>
-    <Filter Include="stats">
-      <UniqueIdentifier>{2b914dc3-a760-4397-a12b-73a0381fa71d}</UniqueIdentifier>
-    </Filter>
-    <Filter Include="replsets">
-      <UniqueIdentifier>{9320a670-3b28-471a-bf92-6c8d881a37a4}</UniqueIdentifier>
-    </Filter>
-    <Filter Include="util\concurrency">
-      <UniqueIdentifier>{d499fdba-b256-4b12-af20-cdd1ae1addff}</UniqueIdentifier>
-    </Filter>
-    <Filter Include="util\h">
-      <UniqueIdentifier>{353b6f01-1cab-4156-a576-bc75ab204776}</UniqueIdentifier>
-    </Filter>
-    <Filter Include="btree">
-      <UniqueIdentifier>{4fff2dbf-30c4-4295-8db8-d513c1e36220}</UniqueIdentifier>
-    </Filter>
-    <Filter Include="dur">
-      <UniqueIdentifier>{c296d097-0d46-46ee-9097-f2df659d9596}</UniqueIdentifier>
-    </Filter>
-  </ItemGroup>
-  <ItemGroup>
-    <ClInclude Include="..\..\boostw\boost_1_34_1\boost\config\auto_link.hpp">
-      <Filter>misc and third party</Filter>
-    </ClInclude>
-    <ClInclude Include="..\pcre-7.4\pcrecpp.h">
-      <Filter>misc and third party</Filter>
-    </ClInclude>
-    <ClInclude Include="..\targetver.h">
-      <Filter>misc and third party</Filter>
-    </ClInclude>
-    <ClInclude Include="..\..\boostw\boost_1_34_1\boost\version.hpp">
-      <Filter>misc and third party</Filter>
-    </ClInclude>
-    <ClInclude Include="..\pcre-7.4\config.h">
-      <Filter>misc and third party\pcre</Filter>
-    </ClInclude>
-    <ClInclude Include="..\pcre-7.4\pcre.h">
-      <Filter>misc and third party\pcre</Filter>
-    </ClInclude>
-    <ClInclude Include="..\client\connpool.h">
-      <Filter>client</Filter>
-    </ClInclude>
-    <ClInclude Include="..\client\dbclient.h">
-      <Filter>client</Filter>
-    </ClInclude>
-    <ClInclude Include="..\client\model.h">
-      <Filter>client</Filter>
-    </ClInclude>
-    <ClInclude Include="..\db\clientcursor.h">
-      <Filter>db\h</Filter>
-    </ClInclude>
-    <ClInclude Include="..\db\cmdline.h">
-      <Filter>db\h</Filter>
-    </ClInclude>
-    <ClInclude Include="..\db\commands.h">
-      <Filter>db\h</Filter>
-    </ClInclude>
-    <ClInclude Include="..\db\concurrency.h">
-      <Filter>db\h</Filter>
-    </ClInclude>
-    <ClInclude Include="..\db\curop.h">
-      <Filter>db\h</Filter>
-    </ClInclude>
-    <ClInclude Include="..\db\cursor.h">
-      <Filter>db\h</Filter>
-    </ClInclude>
-    <ClInclude Include="..\db\database.h">
-      <Filter>db\h</Filter>
-    </ClInclude>
-    <ClInclude Include="..\db\db.h">
-      <Filter>db\h</Filter>
-    </ClInclude>
-    <ClInclude Include="..\db\dbhelpers.h">
-      <Filter>db\h</Filter>
-    </ClInclude>
-    <ClInclude Include="..\db\dbinfo.h">
-      <Filter>db\h</Filter>
-    </ClInclude>
-    <ClInclude Include="..\db\dbmessage.h">
-      <Filter>db\h</Filter>
-    </ClInclude>
-    <ClInclude Include="..\db\diskloc.h">
-      <Filter>db\h</Filter>
-    </ClInclude>
-    <ClInclude Include="..\db\extsort.h">
-      <Filter>db\h</Filter>
-    </ClInclude>
-    <ClInclude Include="..\db\introspect.h">
-      <Filter>db\h</Filter>
-    </ClInclude>
-    <ClInclude Include="..\db\jsobj.h">
-      <Filter>db\h</Filter>
-    </ClInclude>
-    <ClInclude Include="..\db\json.h">
-      <Filter>db\h</Filter>
-    </ClInclude>
-    <ClInclude Include="..\db\matcher.h">
-      <Filter>db\h</Filter>
-    </ClInclude>
-    <ClInclude Include="..\grid\message.h">
-      <Filter>db\h</Filter>
-    </ClInclude>
-    <ClInclude Include="..\db\minilex.h">
-      <Filter>db\h</Filter>
-    </ClInclude>
-    <ClInclude Include="..\db\namespace.h">
-      <Filter>db\h</Filter>
-    </ClInclude>
-    <ClInclude Include="..\pch.h">
-      <Filter>db\h</Filter>
-    </ClInclude>
-    <ClInclude Include="..\db\pdfile.h">
-      <Filter>db\h</Filter>
-    </ClInclude>
-    <ClInclude Include="..\grid\protocol.h">
-      <Filter>db\h</Filter>
-    </ClInclude>
-    <ClInclude Include="..\db\query.h">
-      <Filter>db\h</Filter>
-    </ClInclude>
-    <ClInclude Include="..\db\queryoptimizer.h">
-      <Filter>db\h</Filter>
-    </ClInclude>
-    <ClInclude Include="..\db\repl.h">
-      <Filter>db\h</Filter>
-    </ClInclude>
-    <ClInclude Include="..\db\replset.h">
-      <Filter>db\h</Filter>
-    </ClInclude>
-    <ClInclude Include="..\db\resource.h">
-      <Filter>db\h</Filter>
-    </ClInclude>
-    <ClInclude Include="..\db\scanandorder.h">
-      <Filter>db\h</Filter>
-    </ClInclude>
-    <ClInclude Include="..\db\security.h">
-      <Filter>db\h</Filter>
-    </ClInclude>
-    <ClInclude Include="..\db\btree.h">
-      <Filter>btree</Filter>
-    </ClInclude>
-    <ClInclude Include="..\util\concurrency\list.h">
-      <Filter>util\concurrency</Filter>
-    </ClInclude>
-    <ClInclude Include="..\util\concurrency\value.h">
-      <Filter>util\concurrency</Filter>
-    </ClInclude>
-    <ClInclude Include="..\util\concurrency\task.h">
-      <Filter>util\concurrency</Filter>
-    </ClInclude>
-    <ClInclude Include="..\util\builder.h">
-      <Filter>util\h</Filter>
-    </ClInclude>
-    <ClInclude Include="..\util\unittest.h">
-      <Filter>util\h</Filter>
-    </ClInclude>
-    <ClInclude Include="..\util\file.h">
-      <Filter>util\h</Filter>
-    </ClInclude>
-    <ClInclude Include="..\util\goodies.h">
-      <Filter>util\h</Filter>
-    </ClInclude>
-    <ClInclude Include="..\util\hashtab.h">
-      <Filter>util\h</Filter>
-    </ClInclude>
-    <ClInclude Include="..\db\lasterror.h">
-      <Filter>util\h</Filter>
-    </ClInclude>
-    <ClInclude Include="..\util\log.h">
-      <Filter>util\h</Filter>
-    </ClInclude>
-    <ClInclude Include="..\util\lruishmap.h">
-      <Filter>util\h</Filter>
-    </ClInclude>
-    <ClInclude Include="..\util\md5.h">
-      <Filter>util\h</Filter>
-    </ClInclude>
-    <ClInclude Include="..\util\md5.hpp">
-      <Filter>util\h</Filter>
-    </ClInclude>
-    <ClInclude Include="..\util\miniwebserver.h">
-      <Filter>util\h</Filter>
-    </ClInclude>
-    <ClInclude Include="..\util\mmap.h">
-      <Filter>util\h</Filter>
-    </ClInclude>
-    <ClInclude Include="..\util\sock.h">
-      <Filter>util\h</Filter>
-    </ClInclude>
-    <ClInclude Include="..\db\dur.h">
-      <Filter>dur</Filter>
-    </ClInclude>
-    <ClInclude Include="..\db\dur_journal.h">
-      <Filter>dur</Filter>
-    </ClInclude>
-    <ClInclude Include="..\util\logfile.h">
-      <Filter>dur</Filter>
-    </ClInclude>
-    <ClInclude Include="..\db\mongommf.h">
-      <Filter>dur</Filter>
-    </ClInclude>
-    <ClInclude Include="..\db\durop.h">
-      <Filter>dur</Filter>
-    </ClInclude>
-    <ClInclude Include="..\db\jsobjmanipulator.h">
-      <Filter>db</Filter>
-    </ClInclude>
-    <ClInclude Include="..\db\mongomutex.h">
-      <Filter>db</Filter>
-    </ClInclude>
-    <ClInclude Include="..\util\mongoutils\hash.h">
-      <Filter>util\h</Filter>
-    </ClInclude>
-    <ClInclude Include="..\util\checksum.h">
-      <Filter>util</Filter>
-    </ClInclude>
-  </ItemGroup>
-  <ItemGroup>
-    <Library Include="..\..\js\js64r.lib">
-      <Filter>misc and third party</Filter>
-    </Library>
-    <Library Include="..\..\js\js32d.lib">
-      <Filter>misc and third party</Filter>
-    </Library>
-    <Library Include="..\..\js\js32r.lib">
-      <Filter>misc and third party</Filter>
-    </Library>
-    <Library Include="..\..\js\js64d.lib">
-      <Filter>misc and third party</Filter>
-    </Library>
-  </ItemGroup>
-  <ItemGroup>
-    <ClCompile Include="..\pcre-7.4\pcrecpp.cc">
-      <Filter>misc and third party</Filter>
-    </ClCompile>
-    <ClCompile Include="..\pcre-7.4\pcre_chartables.c">
-      <Filter>misc and third party\pcre</Filter>
-    </ClCompile>
-    <ClCompile Include="..\pcre-7.4\pcre_compile.c">
-      <Filter>misc and third party\pcre</Filter>
-    </ClCompile>
-    <ClCompile Include="..\pcre-7.4\pcre_config.c">
-      <Filter>misc and third party\pcre</Filter>
-    </ClCompile>
-    <ClCompile Include="..\pcre-7.4\pcre_dfa_exec.c">
-      <Filter>misc and third party\pcre</Filter>
-    </ClCompile>
-    <ClCompile Include="..\pcre-7.4\pcre_exec.c">
-      <Filter>misc and third party\pcre</Filter>
-    </ClCompile>
-    <ClCompile Include="..\pcre-7.4\pcre_fullinfo.c">
-      <Filter>misc and third party\pcre</Filter>
-    </ClCompile>
-    <ClCompile Include="..\pcre-7.4\pcre_get.c">
-      <Filter>misc and third party\pcre</Filter>
-    </ClCompile>
-    <ClCompile Include="..\pcre-7.4\pcre_globals.c">
-      <Filter>misc and third party\pcre</Filter>
-    </ClCompile>
-    <ClCompile Include="..\pcre-7.4\pcre_info.c">
-      <Filter>misc and third party\pcre</Filter>
-    </ClCompile>
-    <ClCompile Include="..\pcre-7.4\pcre_maketables.c">
-      <Filter>misc and third party\pcre</Filter>
-    </ClCompile>
-    <ClCompile Include="..\pcre-7.4\pcre_newline.c">
-      <Filter>misc and third party\pcre</Filter>
-    </ClCompile>
-    <ClCompile Include="..\pcre-7.4\pcre_ord2utf8.c">
-      <Filter>misc and third party\pcre</Filter>
-    </ClCompile>
-    <ClCompile Include="..\pcre-7.4\pcre_refcount.c">
-      <Filter>misc and third party\pcre</Filter>
-    </ClCompile>
-    <ClCompile Include="..\pcre-7.4\pcre_scanner.cc">
-      <Filter>misc and third party\pcre</Filter>
-    </ClCompile>
-    <ClCompile Include="..\pcre-7.4\pcre_stringpiece.cc">
-      <Filter>misc and third party\pcre</Filter>
-    </ClCompile>
-    <ClCompile Include="..\pcre-7.4\pcre_study.c">
-      <Filter>misc and third party\pcre</Filter>
-    </ClCompile>
-    <ClCompile Include="..\pcre-7.4\pcre_tables.c">
-      <Filter>misc and third party\pcre</Filter>
-    </ClCompile>
-    <ClCompile Include="..\pcre-7.4\pcre_try_flipped.c">
-      <Filter>misc and third party\pcre</Filter>
-    </ClCompile>
-    <ClCompile Include="..\pcre-7.4\pcre_ucp_searchfuncs.c">
-      <Filter>misc and third party\pcre</Filter>
-    </ClCompile>
-    <ClCompile Include="..\pcre-7.4\pcre_valid_utf8.c">
-      <Filter>misc and third party\pcre</Filter>
-    </ClCompile>
-    <ClCompile Include="..\pcre-7.4\pcre_version.c">
-      <Filter>misc and third party\pcre</Filter>
-    </ClCompile>
-    <ClCompile Include="..\pcre-7.4\pcre_xclass.c">
-      <Filter>misc and third party\pcre</Filter>
-    </ClCompile>
-    <ClCompile Include="..\pcre-7.4\pcreposix.c">
-      <Filter>misc and third party\pcre</Filter>
-    </ClCompile>
-    <ClCompile Include="..\client\connpool.cpp">
-      <Filter>client</Filter>
-    </ClCompile>
-    <ClCompile Include="..\client\dbclient.cpp">
-      <Filter>client</Filter>
-    </ClCompile>
-    <ClCompile Include="..\client\dbclientcursor.cpp">
-      <Filter>client</Filter>
-    </ClCompile>
-    <ClCompile Include="..\client\syncclusterconnection.cpp">
-      <Filter>client</Filter>
-    </ClCompile>
-    <ClCompile Include="..\pch.cpp">
-      <Filter>db</Filter>
-    </ClCompile>
-    <ClCompile Include="..\db\client.cpp">
-      <Filter>db\cpp</Filter>
-    </ClCompile>
-    <ClCompile Include="..\db\clientcursor.cpp">
-      <Filter>db\cpp</Filter>
-    </ClCompile>
-    <ClCompile Include="..\db\cloner.cpp">
-      <Filter>db\cpp</Filter>
-    </ClCompile>
-    <ClCompile Include="..\db\commands.cpp">
-      <Filter>db\cpp</Filter>
-    </ClCompile>
-    <ClCompile Include="..\db\common.cpp">
-      <Filter>db\cpp</Filter>
-    </ClCompile>
-    <ClCompile Include="..\db\cursor.cpp">
-      <Filter>db\cpp</Filter>
-    </ClCompile>
-    <ClCompile Include="..\db\database.cpp">
-      <Filter>db\cpp</Filter>
-    </ClCompile>
-    <ClCompile Include="..\db\dbcommands.cpp">
-      <Filter>db\cpp</Filter>
-    </ClCompile>
-    <ClCompile Include="..\db\dbeval.cpp">
-      <Filter>db\cpp</Filter>
-    </ClCompile>
-    <ClCompile Include="..\db\dbhelpers.cpp">
-      <Filter>db\cpp</Filter>
-    </ClCompile>
-    <ClCompile Include="..\db\dbwebserver.cpp">
-      <Filter>db\cpp</Filter>
-    </ClCompile>
-    <ClCompile Include="..\db\extsort.cpp">
-      <Filter>db\cpp</Filter>
-    </ClCompile>
-    <ClCompile Include="..\db\index.cpp">
-      <Filter>db\cpp</Filter>
-    </ClCompile>
-    <ClCompile Include="..\db\indexkey.cpp">
-      <Filter>db\cpp</Filter>
-    </ClCompile>
-    <ClCompile Include="..\db\instance.cpp">
-      <Filter>db\cpp</Filter>
-    </ClCompile>
-    <ClCompile Include="..\db\introspect.cpp">
-      <Filter>db\cpp</Filter>
-    </ClCompile>
-    <ClCompile Include="..\db\jsobj.cpp">
-      <Filter>db\cpp</Filter>
-    </ClCompile>
-    <ClCompile Include="..\db\json.cpp">
-      <Filter>db\cpp</Filter>
-    </ClCompile>
-    <ClCompile Include="..\db\lasterror.cpp">
-      <Filter>db\cpp</Filter>
-    </ClCompile>
-    <ClCompile Include="..\db\matcher.cpp">
-      <Filter>db\cpp</Filter>
-    </ClCompile>
-    <ClCompile Include="..\util\mmap_win.cpp">
-      <Filter>db\cpp</Filter>
-    </ClCompile>
-    <ClCompile Include="..\db\namespace.cpp">
-      <Filter>db\cpp</Filter>
-    </ClCompile>
-    <ClCompile Include="..\db\nonce.cpp">
-      <Filter>db\cpp</Filter>
-    </ClCompile>
-    <ClCompile Include="..\db\pdfile.cpp">
-      <Filter>db\cpp</Filter>
-    </ClCompile>
-    <ClCompile Include="..\db\query.cpp">
-      <Filter>db\cpp</Filter>
-    </ClCompile>
-    <ClCompile Include="..\db\queryoptimizer.cpp">
-      <Filter>db\cpp</Filter>
-    </ClCompile>
-    <ClCompile Include="..\db\repl.cpp">
-      <Filter>db\cpp</Filter>
-    </ClCompile>
-    <ClCompile Include="..\db\security.cpp">
-      <Filter>db\cpp</Filter>
-    </ClCompile>
-    <ClCompile Include="..\db\security_commands.cpp">
-      <Filter>db\cpp</Filter>
-    </ClCompile>
-    <ClCompile Include="..\db\tests.cpp">
-      <Filter>db\cpp</Filter>
-    </ClCompile>
-    <ClCompile Include="..\db\update.cpp">
-      <Filter>db\cpp</Filter>
-    </ClCompile>
-    <ClCompile Include="..\db\cmdline.cpp">
-      <Filter>db\h</Filter>
-    </ClCompile>
-    <ClCompile Include="..\db\matcher_covered.cpp">
-      <Filter>db\h</Filter>
-    </ClCompile>
-    <ClCompile Include="..\db\oplog.cpp">
-      <Filter>db\h</Filter>
-    </ClCompile>
-    <ClCompile Include="..\db\queryutil.cpp">
-      <Filter>db\h</Filter>
-    </ClCompile>
-    <ClCompile Include="..\db\repl_block.cpp">
-      <Filter>db\h</Filter>
-    </ClCompile>
-    <ClCompile Include="..\util\assert_util.cpp">
-      <Filter>util\cpp</Filter>
-    </ClCompile>
-    <ClCompile Include="..\util\background.cpp">
-      <Filter>util\cpp</Filter>
-    </ClCompile>
-    <ClCompile Include="..\util\base64.cpp">
-      <Filter>util\cpp</Filter>
-    </ClCompile>
-    <ClCompile Include="..\util\httpclient.cpp">
-      <Filter>util\cpp</Filter>
-    </ClCompile>
-    <ClCompile Include="..\util\md5.c">
-      <Filter>util\cpp</Filter>
-    </ClCompile>
-    <ClCompile Include="..\util\md5main.cpp">
-      <Filter>util\cpp</Filter>
-    </ClCompile>
-    <ClCompile Include="..\util\message.cpp">
-      <Filter>util\cpp</Filter>
-    </ClCompile>
-    <ClCompile Include="..\util\message_server_port.cpp">
-      <Filter>util\cpp</Filter>
-    </ClCompile>
-    <ClCompile Include="..\util\miniwebserver.cpp">
-      <Filter>util\cpp</Filter>
-    </ClCompile>
-    <ClCompile Include="..\util\mmap.cpp">
-      <Filter>util\cpp</Filter>
-    </ClCompile>
-    <ClCompile Include="..\util\processinfo_win32.cpp">
-      <Filter>util\cpp</Filter>
-    </ClCompile>
-    <ClCompile Include="..\util\sock.cpp">
-      <Filter>util\cpp</Filter>
-    </ClCompile>
-    <ClCompile Include="..\util\util.cpp">
-      <Filter>util\cpp</Filter>
-    </ClCompile>
-    <ClCompile Include="..\s\d_logic.cpp">
-      <Filter>shard</Filter>
-    </ClCompile>
-    <ClCompile Include="..\scripting\engine.cpp">
-      <Filter>scripting</Filter>
-    </ClCompile>
-    <ClCompile Include="..\scripting\engine_spidermonkey.cpp">
-      <Filter>scripting</Filter>
-    </ClCompile>
-    <ClCompile Include="..\shell\mongo_vstudio.cpp">
-      <Filter>scripting</Filter>
-    </ClCompile>
-    <ClCompile Include="..\scripting\utils.cpp">
-      <Filter>scripting</Filter>
-    </ClCompile>
-    <ClCompile Include="basictests.cpp">
-      <Filter>dbtests</Filter>
-    </ClCompile>
-    <ClCompile Include="btreetests.cpp">
-      <Filter>dbtests</Filter>
-    </ClCompile>
-    <ClCompile Include="clienttests.cpp">
-      <Filter>dbtests</Filter>
-    </ClCompile>
-    <ClCompile Include="cursortests.cpp">
-      <Filter>dbtests</Filter>
-    </ClCompile>
-    <ClCompile Include="dbtests.cpp">
-      <Filter>dbtests</Filter>
-    </ClCompile>
-    <ClCompile Include="framework.cpp">
-      <Filter>dbtests</Filter>
-    </ClCompile>
-    <ClCompile Include="jsobjtests.cpp">
-      <Filter>dbtests</Filter>
-    </ClCompile>
-    <ClCompile Include="jsontests.cpp">
-      <Filter>dbtests</Filter>
-    </ClCompile>
-    <ClCompile Include="jstests.cpp">
-      <Filter>dbtests</Filter>
-    </ClCompile>
-    <ClCompile Include="matchertests.cpp">
-      <Filter>dbtests</Filter>
-    </ClCompile>
-    <ClCompile Include="namespacetests.cpp">
-      <Filter>dbtests</Filter>
-    </ClCompile>
-    <ClCompile Include="pdfiletests.cpp">
-      <Filter>dbtests</Filter>
-    </ClCompile>
-    <ClCompile Include="queryoptimizertests.cpp">
-      <Filter>dbtests</Filter>
-    </ClCompile>
-    <ClCompile Include="querytests.cpp">
-      <Filter>dbtests</Filter>
-    </ClCompile>
-    <ClCompile Include="repltests.cpp">
-      <Filter>dbtests</Filter>
-    </ClCompile>
-    <ClCompile Include="socktests.cpp">
-      <Filter>dbtests</Filter>
-    </ClCompile>
-    <ClCompile Include="threadedtests.cpp">
-      <Filter>dbtests</Filter>
-    </ClCompile>
-    <ClCompile Include="updatetests.cpp">
-      <Filter>dbtests</Filter>
-    </ClCompile>
-    <ClCompile Include="..\db\stats\counters.cpp">
-      <Filter>stats</Filter>
-    </ClCompile>
-    <ClCompile Include="..\db\stats\snapshots.cpp">
-      <Filter>stats</Filter>
-    </ClCompile>
-    <ClCompile Include="..\db\stats\top.cpp">
-      <Filter>stats</Filter>
-    </ClCompile>
-    <ClCompile Include="..\db\repl\consensus.cpp">
-      <Filter>replsets</Filter>
-    </ClCompile>
-    <ClCompile Include="..\db\repl\health.cpp">
-      <Filter>replsets</Filter>
-    </ClCompile>
-    <ClCompile Include="..\db\repl\replset_commands.cpp">
-      <Filter>replsets</Filter>
-    </ClCompile>
-    <ClCompile Include="..\db\repl\rs_config.cpp">
-      <Filter>replsets</Filter>
-    </ClCompile>
-    <ClCompile Include="..\db\btree.cpp">
-      <Filter>btree</Filter>
-    </ClCompile>
-    <ClCompile Include="..\db\btreecursor.cpp">
-      <Filter>btree</Filter>
-    </ClCompile>
-    <ClCompile Include="..\db\repl\manager.cpp">
-      <Filter>db\cpp</Filter>
-    </ClCompile>
-    <ClCompile Include="..\db\repl\rs_initiate.cpp">
-      <Filter>replsets</Filter>
-    </ClCompile>
-    <ClCompile Include="..\util\concurrency\vars.cpp">
-      <Filter>util\concurrency</Filter>
-    </ClCompile>
-    <ClCompile Include="..\util\concurrency\task.cpp">
-      <Filter>util\concurrency</Filter>
-    </ClCompile>
-    <ClCompile Include="..\db\repl\heartbeat.cpp">
-      <Filter>replsets</Filter>
-    </ClCompile>
-    <ClCompile Include="..\s\shardconnection.cpp">
-      <Filter>shard</Filter>
-    </ClCompile>
-    <ClCompile Include="..\util\concurrency\thread_pool.cpp">
-      <Filter>util\concurrency</Filter>
-    </ClCompile>
-    <ClCompile Include="..\util\version.cpp">
-      <Filter>db\cpp</Filter>
-    </ClCompile>
-    <ClCompile Include="..\db\repl\rs.cpp">
-      <Filter>replsets</Filter>
-    </ClCompile>
-    <ClCompile Include="..\util\text.cpp">
-      <Filter>util\cpp</Filter>
-    </ClCompile>
-    <ClCompile Include="..\client\gridfs.cpp">
-      <Filter>db\cpp</Filter>
-    </ClCompile>
-    <ClCompile Include="..\s\d_writeback.cpp">
-      <Filter>shard</Filter>
-    </ClCompile>
-    <ClCompile Include="..\s\d_state.cpp">
-      <Filter>shard</Filter>
-    </ClCompile>
-    <ClCompile Include="..\db\geo\2d.cpp">
-      <Filter>db\cpp</Filter>
-    </ClCompile>
-    <ClCompile Include="..\s\chunk.cpp">
-      <Filter>db\cpp</Filter>
-    </ClCompile>
-    <ClCompile Include="..\s\config.cpp">
-      <Filter>db\cpp</Filter>
-    </ClCompile>
-    <ClCompile Include="..\s\shardkey.cpp">
-      <Filter>db\cpp</Filter>
-    </ClCompile>
-    <ClCompile Include="..\s\shard.cpp">
-      <Filter>db\cpp</Filter>
-    </ClCompile>
-    <ClCompile Include="..\client\model.cpp">
-      <Filter>db\cpp</Filter>
-    </ClCompile>
-    <ClCompile Include="..\client\parallel.cpp">
-      <Filter>db\cpp</Filter>
-    </ClCompile>
-    <ClCompile Include="..\util\stringutils.cpp">
-      <Filter>db\cpp</Filter>
-    </ClCompile>
-    <ClCompile Include="..\client\distlock.cpp">
-      <Filter>client</Filter>
-    </ClCompile>
-    <ClCompile Include="..\s\d_migrate.cpp">
-      <Filter>db\cpp</Filter>
-    </ClCompile>
-    <ClCompile Include="..\s\d_split.cpp">
-      <Filter>db\cpp</Filter>
-    </ClCompile>
-    <ClCompile Include="..\db\repl\rs_rollback.cpp">
-      <Filter>replsets</Filter>
-    </ClCompile>
-    <ClCompile Include="..\db\repl\rs_sync.cpp">
-      <Filter>replsets</Filter>
-    </ClCompile>
-    <ClCompile Include="..\db\repl\rs_initialsync.cpp">
-      <Filter>replsets</Filter>
-    </ClCompile>
-    <ClCompile Include="..\db\geo\haystack.cpp">
-      <Filter>db\cpp</Filter>
-    </ClCompile>
-    <ClCompile Include="..\db\cap.cpp">
-      <Filter>db\cpp</Filter>
-    </ClCompile>
-    <ClCompile Include="..\util\log.cpp">
-      <Filter>db\cpp</Filter>
-    </ClCompile>
-    <ClCompile Include="..\util\processinfo.cpp">
-      <Filter>db\cpp</Filter>
-    </ClCompile>
-    <ClCompile Include="..\s\grid.cpp">
-      <Filter>db\cpp</Filter>
-    </ClCompile>
-    <ClCompile Include="..\db\restapi.cpp">
-      <Filter>db\cpp</Filter>
-    </ClCompile>
-    <ClCompile Include="..\util\concurrency\spin_lock.cpp">
-      <Filter>db\cpp</Filter>
-    </ClCompile>
-    <ClCompile Include="mmaptests.cpp">
-      <Filter>dbtests</Filter>
-    </ClCompile>
-    <ClCompile Include="..\scripting\bench.cpp">
-      <Filter>scripting</Filter>
-    </ClCompile>
-    <ClCompile Include="..\db\compact.cpp">
-      <Filter>db\cpp</Filter>
-    </ClCompile>
-    <ClCompile Include="..\db\commands\isself.cpp">
-      <Filter>db\cpp</Filter>
-    </ClCompile>
-    <ClCompile Include="..\db\dur.cpp">
-      <Filter>dur</Filter>
-    </ClCompile>
-    <ClCompile Include="..\db\dur_journal.cpp">
-      <Filter>dur</Filter>
-    </ClCompile>
-    <ClCompile Include="..\util\logfile.cpp">
-      <Filter>dur</Filter>
-    </ClCompile>
-    <ClCompile Include="..\db\mongommf.cpp">
-      <Filter>dur</Filter>
-    </ClCompile>
-    <ClCompile Include="..\db\projection.cpp">
-      <Filter>db\cpp</Filter>
-    </ClCompile>
-    <ClCompile Include="..\s\d_chunk_manager.cpp">
-      <Filter>db\cpp</Filter>
-    </ClCompile>
-    <ClCompile Include="..\db\dur_recover.cpp">
-      <Filter>db\cpp</Filter>
-    </ClCompile>
-    <ClCompile Include="..\db\durop.cpp">
-      <Filter>db\cpp</Filter>
-    </ClCompile>
-    <ClCompile Include="..\db\dbcommands_generic.cpp">
-      <Filter>db\cpp</Filter>
-    </ClCompile>
-    <ClCompile Include="..\util\alignedbuilder.cpp">
-      <Filter>util</Filter>
-    </ClCompile>
-    <ClCompile Include="..\bson\oid.cpp">
-      <Filter>db</Filter>
-    </ClCompile>
-    <ClCompile Include="..\util\concurrency\synchronization.cpp">
-      <Filter>util</Filter>
-    </ClCompile>
-    <ClCompile Include="..\db\dur_commitjob.cpp">
-      <Filter>dur</Filter>
-    </ClCompile>
-    <ClCompile Include="..\db\dur_writetodatafiles.cpp">
-      <Filter>dur</Filter>
-    </ClCompile>
-    <ClCompile Include="..\client\dbclient_rs.cpp">
-      <Filter>client</Filter>
-    </ClCompile>
-    <ClCompile Include="..\db\dur_preplogbuffer.cpp">
-      <Filter>dur</Filter>
-    </ClCompile>
-    <ClCompile Include="perftests.cpp">
-      <Filter>dbtests</Filter>
-    </ClCompile>
-    <ClCompile Include="directclienttests.cpp">
-      <Filter>dbtests</Filter>
-    </ClCompile>
-    <ClCompile Include="..\db\security_key.cpp">
-      <Filter>db\cpp</Filter>
-    </ClCompile>
-    <ClCompile Include="..\util\file_allocator.cpp">
-      <Filter>util\cpp</Filter>
-    </ClCompile>
-    <ClCompile Include="..\db\dbcommands_admin.cpp">
-      <Filter>db\cpp</Filter>
-    </ClCompile>
-<<<<<<< HEAD
-    <ClCompile Include="..\db\querypattern.cpp">
-      <Filter>db</Filter>
-    </ClCompile>
-    <ClCompile Include="..\util\ramlog.cpp">
-      <Filter>util</Filter>
-=======
-    <ClCompile Include="..\db\key.cpp">
-      <Filter>db\cpp</Filter>
-    </ClCompile>
-    <ClCompile Include="..\db\btreebuilder.cpp">
-      <Filter>btree</Filter>
->>>>>>> 4382278e
-    </ClCompile>
-  </ItemGroup>
-  <ItemGroup>
-    <None Include="..\SConstruct">
-      <Filter>misc and third party</Filter>
-    </None>
-  </ItemGroup>
+<?xml version="1.0" encoding="utf-8"?>
+<Project ToolsVersion="4.0" xmlns="http://schemas.microsoft.com/developer/msbuild/2003">
+  <ItemGroup>
+    <Filter Include="misc and third party">
+      <UniqueIdentifier>{17c97725-06a4-41a6-bc1c-f0e05eada682}</UniqueIdentifier>
+    </Filter>
+    <Filter Include="misc and third party\pcre">
+      <UniqueIdentifier>{0a50fb63-4ac3-4e30-a9d4-b0841878ee73}</UniqueIdentifier>
+    </Filter>
+    <Filter Include="client">
+      <UniqueIdentifier>{45dab36c-864e-45de-bb8e-cf1d87a2c4f6}</UniqueIdentifier>
+    </Filter>
+    <Filter Include="db">
+      <UniqueIdentifier>{69e233b0-5354-4612-8474-d4e4faaee607}</UniqueIdentifier>
+    </Filter>
+    <Filter Include="db\cpp">
+      <UniqueIdentifier>{4FC737F1-C7A5-4376-A066-2A32D752A2FF}</UniqueIdentifier>
+      <Extensions>cpp;c;cc;cxx;def;odl;idl;hpj;bat;asm;asmx</Extensions>
+    </Filter>
+    <Filter Include="db\h">
+      <UniqueIdentifier>{f86d2fc9-fb76-40cf-943d-330feb945ff3}</UniqueIdentifier>
+    </Filter>
+    <Filter Include="util">
+      <UniqueIdentifier>{0ec2e082-aace-46da-9898-a1a7b24d60b7}</UniqueIdentifier>
+    </Filter>
+    <Filter Include="util\cpp">
+      <UniqueIdentifier>{12efa241-3593-4177-a0cb-1eb672491f49}</UniqueIdentifier>
+    </Filter>
+    <Filter Include="shard">
+      <UniqueIdentifier>{3865c5a5-bdb1-4420-a3ae-5a6615d563d4}</UniqueIdentifier>
+    </Filter>
+    <Filter Include="scripting">
+      <UniqueIdentifier>{28893dc5-8a18-429a-b5c9-2cf701d324da}</UniqueIdentifier>
+    </Filter>
+    <Filter Include="dbtests">
+      <UniqueIdentifier>{bc08b47a-daa3-4894-b9af-ae88755838db}</UniqueIdentifier>
+    </Filter>
+    <Filter Include="stats">
+      <UniqueIdentifier>{2b914dc3-a760-4397-a12b-73a0381fa71d}</UniqueIdentifier>
+    </Filter>
+    <Filter Include="replsets">
+      <UniqueIdentifier>{9320a670-3b28-471a-bf92-6c8d881a37a4}</UniqueIdentifier>
+    </Filter>
+    <Filter Include="util\concurrency">
+      <UniqueIdentifier>{d499fdba-b256-4b12-af20-cdd1ae1addff}</UniqueIdentifier>
+    </Filter>
+    <Filter Include="util\h">
+      <UniqueIdentifier>{353b6f01-1cab-4156-a576-bc75ab204776}</UniqueIdentifier>
+    </Filter>
+    <Filter Include="btree">
+      <UniqueIdentifier>{4fff2dbf-30c4-4295-8db8-d513c1e36220}</UniqueIdentifier>
+    </Filter>
+    <Filter Include="dur">
+      <UniqueIdentifier>{c296d097-0d46-46ee-9097-f2df659d9596}</UniqueIdentifier>
+    </Filter>
+  </ItemGroup>
+  <ItemGroup>
+    <ClInclude Include="..\..\boostw\boost_1_34_1\boost\config\auto_link.hpp">
+      <Filter>misc and third party</Filter>
+    </ClInclude>
+    <ClInclude Include="..\pcre-7.4\pcrecpp.h">
+      <Filter>misc and third party</Filter>
+    </ClInclude>
+    <ClInclude Include="..\targetver.h">
+      <Filter>misc and third party</Filter>
+    </ClInclude>
+    <ClInclude Include="..\..\boostw\boost_1_34_1\boost\version.hpp">
+      <Filter>misc and third party</Filter>
+    </ClInclude>
+    <ClInclude Include="..\pcre-7.4\config.h">
+      <Filter>misc and third party\pcre</Filter>
+    </ClInclude>
+    <ClInclude Include="..\pcre-7.4\pcre.h">
+      <Filter>misc and third party\pcre</Filter>
+    </ClInclude>
+    <ClInclude Include="..\client\connpool.h">
+      <Filter>client</Filter>
+    </ClInclude>
+    <ClInclude Include="..\client\dbclient.h">
+      <Filter>client</Filter>
+    </ClInclude>
+    <ClInclude Include="..\client\model.h">
+      <Filter>client</Filter>
+    </ClInclude>
+    <ClInclude Include="..\db\clientcursor.h">
+      <Filter>db\h</Filter>
+    </ClInclude>
+    <ClInclude Include="..\db\cmdline.h">
+      <Filter>db\h</Filter>
+    </ClInclude>
+    <ClInclude Include="..\db\commands.h">
+      <Filter>db\h</Filter>
+    </ClInclude>
+    <ClInclude Include="..\db\concurrency.h">
+      <Filter>db\h</Filter>
+    </ClInclude>
+    <ClInclude Include="..\db\curop.h">
+      <Filter>db\h</Filter>
+    </ClInclude>
+    <ClInclude Include="..\db\cursor.h">
+      <Filter>db\h</Filter>
+    </ClInclude>
+    <ClInclude Include="..\db\database.h">
+      <Filter>db\h</Filter>
+    </ClInclude>
+    <ClInclude Include="..\db\db.h">
+      <Filter>db\h</Filter>
+    </ClInclude>
+    <ClInclude Include="..\db\dbhelpers.h">
+      <Filter>db\h</Filter>
+    </ClInclude>
+    <ClInclude Include="..\db\dbinfo.h">
+      <Filter>db\h</Filter>
+    </ClInclude>
+    <ClInclude Include="..\db\dbmessage.h">
+      <Filter>db\h</Filter>
+    </ClInclude>
+    <ClInclude Include="..\db\diskloc.h">
+      <Filter>db\h</Filter>
+    </ClInclude>
+    <ClInclude Include="..\db\extsort.h">
+      <Filter>db\h</Filter>
+    </ClInclude>
+    <ClInclude Include="..\db\introspect.h">
+      <Filter>db\h</Filter>
+    </ClInclude>
+    <ClInclude Include="..\db\jsobj.h">
+      <Filter>db\h</Filter>
+    </ClInclude>
+    <ClInclude Include="..\db\json.h">
+      <Filter>db\h</Filter>
+    </ClInclude>
+    <ClInclude Include="..\db\matcher.h">
+      <Filter>db\h</Filter>
+    </ClInclude>
+    <ClInclude Include="..\grid\message.h">
+      <Filter>db\h</Filter>
+    </ClInclude>
+    <ClInclude Include="..\db\minilex.h">
+      <Filter>db\h</Filter>
+    </ClInclude>
+    <ClInclude Include="..\db\namespace.h">
+      <Filter>db\h</Filter>
+    </ClInclude>
+    <ClInclude Include="..\pch.h">
+      <Filter>db\h</Filter>
+    </ClInclude>
+    <ClInclude Include="..\db\pdfile.h">
+      <Filter>db\h</Filter>
+    </ClInclude>
+    <ClInclude Include="..\grid\protocol.h">
+      <Filter>db\h</Filter>
+    </ClInclude>
+    <ClInclude Include="..\db\query.h">
+      <Filter>db\h</Filter>
+    </ClInclude>
+    <ClInclude Include="..\db\queryoptimizer.h">
+      <Filter>db\h</Filter>
+    </ClInclude>
+    <ClInclude Include="..\db\repl.h">
+      <Filter>db\h</Filter>
+    </ClInclude>
+    <ClInclude Include="..\db\replset.h">
+      <Filter>db\h</Filter>
+    </ClInclude>
+    <ClInclude Include="..\db\resource.h">
+      <Filter>db\h</Filter>
+    </ClInclude>
+    <ClInclude Include="..\db\scanandorder.h">
+      <Filter>db\h</Filter>
+    </ClInclude>
+    <ClInclude Include="..\db\security.h">
+      <Filter>db\h</Filter>
+    </ClInclude>
+    <ClInclude Include="..\db\btree.h">
+      <Filter>btree</Filter>
+    </ClInclude>
+    <ClInclude Include="..\util\concurrency\list.h">
+      <Filter>util\concurrency</Filter>
+    </ClInclude>
+    <ClInclude Include="..\util\concurrency\value.h">
+      <Filter>util\concurrency</Filter>
+    </ClInclude>
+    <ClInclude Include="..\util\concurrency\task.h">
+      <Filter>util\concurrency</Filter>
+    </ClInclude>
+    <ClInclude Include="..\util\builder.h">
+      <Filter>util\h</Filter>
+    </ClInclude>
+    <ClInclude Include="..\util\unittest.h">
+      <Filter>util\h</Filter>
+    </ClInclude>
+    <ClInclude Include="..\util\file.h">
+      <Filter>util\h</Filter>
+    </ClInclude>
+    <ClInclude Include="..\util\goodies.h">
+      <Filter>util\h</Filter>
+    </ClInclude>
+    <ClInclude Include="..\util\hashtab.h">
+      <Filter>util\h</Filter>
+    </ClInclude>
+    <ClInclude Include="..\db\lasterror.h">
+      <Filter>util\h</Filter>
+    </ClInclude>
+    <ClInclude Include="..\util\log.h">
+      <Filter>util\h</Filter>
+    </ClInclude>
+    <ClInclude Include="..\util\lruishmap.h">
+      <Filter>util\h</Filter>
+    </ClInclude>
+    <ClInclude Include="..\util\md5.h">
+      <Filter>util\h</Filter>
+    </ClInclude>
+    <ClInclude Include="..\util\md5.hpp">
+      <Filter>util\h</Filter>
+    </ClInclude>
+    <ClInclude Include="..\util\miniwebserver.h">
+      <Filter>util\h</Filter>
+    </ClInclude>
+    <ClInclude Include="..\util\mmap.h">
+      <Filter>util\h</Filter>
+    </ClInclude>
+    <ClInclude Include="..\util\sock.h">
+      <Filter>util\h</Filter>
+    </ClInclude>
+    <ClInclude Include="..\db\dur.h">
+      <Filter>dur</Filter>
+    </ClInclude>
+    <ClInclude Include="..\db\dur_journal.h">
+      <Filter>dur</Filter>
+    </ClInclude>
+    <ClInclude Include="..\util\logfile.h">
+      <Filter>dur</Filter>
+    </ClInclude>
+    <ClInclude Include="..\db\mongommf.h">
+      <Filter>dur</Filter>
+    </ClInclude>
+    <ClInclude Include="..\db\durop.h">
+      <Filter>dur</Filter>
+    </ClInclude>
+    <ClInclude Include="..\db\jsobjmanipulator.h">
+      <Filter>db</Filter>
+    </ClInclude>
+    <ClInclude Include="..\db\mongomutex.h">
+      <Filter>db</Filter>
+    </ClInclude>
+    <ClInclude Include="..\util\mongoutils\hash.h">
+      <Filter>util\h</Filter>
+    </ClInclude>
+    <ClInclude Include="..\util\checksum.h">
+      <Filter>util</Filter>
+    </ClInclude>
+  </ItemGroup>
+  <ItemGroup>
+    <Library Include="..\..\js\js64r.lib">
+      <Filter>misc and third party</Filter>
+    </Library>
+    <Library Include="..\..\js\js32d.lib">
+      <Filter>misc and third party</Filter>
+    </Library>
+    <Library Include="..\..\js\js32r.lib">
+      <Filter>misc and third party</Filter>
+    </Library>
+    <Library Include="..\..\js\js64d.lib">
+      <Filter>misc and third party</Filter>
+    </Library>
+  </ItemGroup>
+  <ItemGroup>
+    <ClCompile Include="..\pcre-7.4\pcrecpp.cc">
+      <Filter>misc and third party</Filter>
+    </ClCompile>
+    <ClCompile Include="..\pcre-7.4\pcre_chartables.c">
+      <Filter>misc and third party\pcre</Filter>
+    </ClCompile>
+    <ClCompile Include="..\pcre-7.4\pcre_compile.c">
+      <Filter>misc and third party\pcre</Filter>
+    </ClCompile>
+    <ClCompile Include="..\pcre-7.4\pcre_config.c">
+      <Filter>misc and third party\pcre</Filter>
+    </ClCompile>
+    <ClCompile Include="..\pcre-7.4\pcre_dfa_exec.c">
+      <Filter>misc and third party\pcre</Filter>
+    </ClCompile>
+    <ClCompile Include="..\pcre-7.4\pcre_exec.c">
+      <Filter>misc and third party\pcre</Filter>
+    </ClCompile>
+    <ClCompile Include="..\pcre-7.4\pcre_fullinfo.c">
+      <Filter>misc and third party\pcre</Filter>
+    </ClCompile>
+    <ClCompile Include="..\pcre-7.4\pcre_get.c">
+      <Filter>misc and third party\pcre</Filter>
+    </ClCompile>
+    <ClCompile Include="..\pcre-7.4\pcre_globals.c">
+      <Filter>misc and third party\pcre</Filter>
+    </ClCompile>
+    <ClCompile Include="..\pcre-7.4\pcre_info.c">
+      <Filter>misc and third party\pcre</Filter>
+    </ClCompile>
+    <ClCompile Include="..\pcre-7.4\pcre_maketables.c">
+      <Filter>misc and third party\pcre</Filter>
+    </ClCompile>
+    <ClCompile Include="..\pcre-7.4\pcre_newline.c">
+      <Filter>misc and third party\pcre</Filter>
+    </ClCompile>
+    <ClCompile Include="..\pcre-7.4\pcre_ord2utf8.c">
+      <Filter>misc and third party\pcre</Filter>
+    </ClCompile>
+    <ClCompile Include="..\pcre-7.4\pcre_refcount.c">
+      <Filter>misc and third party\pcre</Filter>
+    </ClCompile>
+    <ClCompile Include="..\pcre-7.4\pcre_scanner.cc">
+      <Filter>misc and third party\pcre</Filter>
+    </ClCompile>
+    <ClCompile Include="..\pcre-7.4\pcre_stringpiece.cc">
+      <Filter>misc and third party\pcre</Filter>
+    </ClCompile>
+    <ClCompile Include="..\pcre-7.4\pcre_study.c">
+      <Filter>misc and third party\pcre</Filter>
+    </ClCompile>
+    <ClCompile Include="..\pcre-7.4\pcre_tables.c">
+      <Filter>misc and third party\pcre</Filter>
+    </ClCompile>
+    <ClCompile Include="..\pcre-7.4\pcre_try_flipped.c">
+      <Filter>misc and third party\pcre</Filter>
+    </ClCompile>
+    <ClCompile Include="..\pcre-7.4\pcre_ucp_searchfuncs.c">
+      <Filter>misc and third party\pcre</Filter>
+    </ClCompile>
+    <ClCompile Include="..\pcre-7.4\pcre_valid_utf8.c">
+      <Filter>misc and third party\pcre</Filter>
+    </ClCompile>
+    <ClCompile Include="..\pcre-7.4\pcre_version.c">
+      <Filter>misc and third party\pcre</Filter>
+    </ClCompile>
+    <ClCompile Include="..\pcre-7.4\pcre_xclass.c">
+      <Filter>misc and third party\pcre</Filter>
+    </ClCompile>
+    <ClCompile Include="..\pcre-7.4\pcreposix.c">
+      <Filter>misc and third party\pcre</Filter>
+    </ClCompile>
+    <ClCompile Include="..\client\connpool.cpp">
+      <Filter>client</Filter>
+    </ClCompile>
+    <ClCompile Include="..\client\dbclient.cpp">
+      <Filter>client</Filter>
+    </ClCompile>
+    <ClCompile Include="..\client\dbclientcursor.cpp">
+      <Filter>client</Filter>
+    </ClCompile>
+    <ClCompile Include="..\client\syncclusterconnection.cpp">
+      <Filter>client</Filter>
+    </ClCompile>
+    <ClCompile Include="..\pch.cpp">
+      <Filter>db</Filter>
+    </ClCompile>
+    <ClCompile Include="..\db\client.cpp">
+      <Filter>db\cpp</Filter>
+    </ClCompile>
+    <ClCompile Include="..\db\clientcursor.cpp">
+      <Filter>db\cpp</Filter>
+    </ClCompile>
+    <ClCompile Include="..\db\cloner.cpp">
+      <Filter>db\cpp</Filter>
+    </ClCompile>
+    <ClCompile Include="..\db\commands.cpp">
+      <Filter>db\cpp</Filter>
+    </ClCompile>
+    <ClCompile Include="..\db\common.cpp">
+      <Filter>db\cpp</Filter>
+    </ClCompile>
+    <ClCompile Include="..\db\cursor.cpp">
+      <Filter>db\cpp</Filter>
+    </ClCompile>
+    <ClCompile Include="..\db\database.cpp">
+      <Filter>db\cpp</Filter>
+    </ClCompile>
+    <ClCompile Include="..\db\dbcommands.cpp">
+      <Filter>db\cpp</Filter>
+    </ClCompile>
+    <ClCompile Include="..\db\dbeval.cpp">
+      <Filter>db\cpp</Filter>
+    </ClCompile>
+    <ClCompile Include="..\db\dbhelpers.cpp">
+      <Filter>db\cpp</Filter>
+    </ClCompile>
+    <ClCompile Include="..\db\dbwebserver.cpp">
+      <Filter>db\cpp</Filter>
+    </ClCompile>
+    <ClCompile Include="..\db\extsort.cpp">
+      <Filter>db\cpp</Filter>
+    </ClCompile>
+    <ClCompile Include="..\db\index.cpp">
+      <Filter>db\cpp</Filter>
+    </ClCompile>
+    <ClCompile Include="..\db\indexkey.cpp">
+      <Filter>db\cpp</Filter>
+    </ClCompile>
+    <ClCompile Include="..\db\instance.cpp">
+      <Filter>db\cpp</Filter>
+    </ClCompile>
+    <ClCompile Include="..\db\introspect.cpp">
+      <Filter>db\cpp</Filter>
+    </ClCompile>
+    <ClCompile Include="..\db\jsobj.cpp">
+      <Filter>db\cpp</Filter>
+    </ClCompile>
+    <ClCompile Include="..\db\json.cpp">
+      <Filter>db\cpp</Filter>
+    </ClCompile>
+    <ClCompile Include="..\db\lasterror.cpp">
+      <Filter>db\cpp</Filter>
+    </ClCompile>
+    <ClCompile Include="..\db\matcher.cpp">
+      <Filter>db\cpp</Filter>
+    </ClCompile>
+    <ClCompile Include="..\util\mmap_win.cpp">
+      <Filter>db\cpp</Filter>
+    </ClCompile>
+    <ClCompile Include="..\db\namespace.cpp">
+      <Filter>db\cpp</Filter>
+    </ClCompile>
+    <ClCompile Include="..\db\nonce.cpp">
+      <Filter>db\cpp</Filter>
+    </ClCompile>
+    <ClCompile Include="..\db\pdfile.cpp">
+      <Filter>db\cpp</Filter>
+    </ClCompile>
+    <ClCompile Include="..\db\query.cpp">
+      <Filter>db\cpp</Filter>
+    </ClCompile>
+    <ClCompile Include="..\db\queryoptimizer.cpp">
+      <Filter>db\cpp</Filter>
+    </ClCompile>
+    <ClCompile Include="..\db\repl.cpp">
+      <Filter>db\cpp</Filter>
+    </ClCompile>
+    <ClCompile Include="..\db\security.cpp">
+      <Filter>db\cpp</Filter>
+    </ClCompile>
+    <ClCompile Include="..\db\security_commands.cpp">
+      <Filter>db\cpp</Filter>
+    </ClCompile>
+    <ClCompile Include="..\db\tests.cpp">
+      <Filter>db\cpp</Filter>
+    </ClCompile>
+    <ClCompile Include="..\db\update.cpp">
+      <Filter>db\cpp</Filter>
+    </ClCompile>
+    <ClCompile Include="..\db\cmdline.cpp">
+      <Filter>db\h</Filter>
+    </ClCompile>
+    <ClCompile Include="..\db\matcher_covered.cpp">
+      <Filter>db\h</Filter>
+    </ClCompile>
+    <ClCompile Include="..\db\oplog.cpp">
+      <Filter>db\h</Filter>
+    </ClCompile>
+    <ClCompile Include="..\db\queryutil.cpp">
+      <Filter>db\h</Filter>
+    </ClCompile>
+    <ClCompile Include="..\db\repl_block.cpp">
+      <Filter>db\h</Filter>
+    </ClCompile>
+    <ClCompile Include="..\util\assert_util.cpp">
+      <Filter>util\cpp</Filter>
+    </ClCompile>
+    <ClCompile Include="..\util\background.cpp">
+      <Filter>util\cpp</Filter>
+    </ClCompile>
+    <ClCompile Include="..\util\base64.cpp">
+      <Filter>util\cpp</Filter>
+    </ClCompile>
+    <ClCompile Include="..\util\httpclient.cpp">
+      <Filter>util\cpp</Filter>
+    </ClCompile>
+    <ClCompile Include="..\util\md5.c">
+      <Filter>util\cpp</Filter>
+    </ClCompile>
+    <ClCompile Include="..\util\md5main.cpp">
+      <Filter>util\cpp</Filter>
+    </ClCompile>
+    <ClCompile Include="..\util\message.cpp">
+      <Filter>util\cpp</Filter>
+    </ClCompile>
+    <ClCompile Include="..\util\message_server_port.cpp">
+      <Filter>util\cpp</Filter>
+    </ClCompile>
+    <ClCompile Include="..\util\miniwebserver.cpp">
+      <Filter>util\cpp</Filter>
+    </ClCompile>
+    <ClCompile Include="..\util\mmap.cpp">
+      <Filter>util\cpp</Filter>
+    </ClCompile>
+    <ClCompile Include="..\util\processinfo_win32.cpp">
+      <Filter>util\cpp</Filter>
+    </ClCompile>
+    <ClCompile Include="..\util\sock.cpp">
+      <Filter>util\cpp</Filter>
+    </ClCompile>
+    <ClCompile Include="..\util\util.cpp">
+      <Filter>util\cpp</Filter>
+    </ClCompile>
+    <ClCompile Include="..\s\d_logic.cpp">
+      <Filter>shard</Filter>
+    </ClCompile>
+    <ClCompile Include="..\scripting\engine.cpp">
+      <Filter>scripting</Filter>
+    </ClCompile>
+    <ClCompile Include="..\scripting\engine_spidermonkey.cpp">
+      <Filter>scripting</Filter>
+    </ClCompile>
+    <ClCompile Include="..\shell\mongo_vstudio.cpp">
+      <Filter>scripting</Filter>
+    </ClCompile>
+    <ClCompile Include="..\scripting\utils.cpp">
+      <Filter>scripting</Filter>
+    </ClCompile>
+    <ClCompile Include="basictests.cpp">
+      <Filter>dbtests</Filter>
+    </ClCompile>
+    <ClCompile Include="btreetests.cpp">
+      <Filter>dbtests</Filter>
+    </ClCompile>
+    <ClCompile Include="clienttests.cpp">
+      <Filter>dbtests</Filter>
+    </ClCompile>
+    <ClCompile Include="cursortests.cpp">
+      <Filter>dbtests</Filter>
+    </ClCompile>
+    <ClCompile Include="dbtests.cpp">
+      <Filter>dbtests</Filter>
+    </ClCompile>
+    <ClCompile Include="framework.cpp">
+      <Filter>dbtests</Filter>
+    </ClCompile>
+    <ClCompile Include="jsobjtests.cpp">
+      <Filter>dbtests</Filter>
+    </ClCompile>
+    <ClCompile Include="jsontests.cpp">
+      <Filter>dbtests</Filter>
+    </ClCompile>
+    <ClCompile Include="jstests.cpp">
+      <Filter>dbtests</Filter>
+    </ClCompile>
+    <ClCompile Include="matchertests.cpp">
+      <Filter>dbtests</Filter>
+    </ClCompile>
+    <ClCompile Include="namespacetests.cpp">
+      <Filter>dbtests</Filter>
+    </ClCompile>
+    <ClCompile Include="pdfiletests.cpp">
+      <Filter>dbtests</Filter>
+    </ClCompile>
+    <ClCompile Include="queryoptimizertests.cpp">
+      <Filter>dbtests</Filter>
+    </ClCompile>
+    <ClCompile Include="querytests.cpp">
+      <Filter>dbtests</Filter>
+    </ClCompile>
+    <ClCompile Include="repltests.cpp">
+      <Filter>dbtests</Filter>
+    </ClCompile>
+    <ClCompile Include="socktests.cpp">
+      <Filter>dbtests</Filter>
+    </ClCompile>
+    <ClCompile Include="threadedtests.cpp">
+      <Filter>dbtests</Filter>
+    </ClCompile>
+    <ClCompile Include="updatetests.cpp">
+      <Filter>dbtests</Filter>
+    </ClCompile>
+    <ClCompile Include="..\db\stats\counters.cpp">
+      <Filter>stats</Filter>
+    </ClCompile>
+    <ClCompile Include="..\db\stats\snapshots.cpp">
+      <Filter>stats</Filter>
+    </ClCompile>
+    <ClCompile Include="..\db\stats\top.cpp">
+      <Filter>stats</Filter>
+    </ClCompile>
+    <ClCompile Include="..\db\repl\consensus.cpp">
+      <Filter>replsets</Filter>
+    </ClCompile>
+    <ClCompile Include="..\db\repl\health.cpp">
+      <Filter>replsets</Filter>
+    </ClCompile>
+    <ClCompile Include="..\db\repl\replset_commands.cpp">
+      <Filter>replsets</Filter>
+    </ClCompile>
+    <ClCompile Include="..\db\repl\rs_config.cpp">
+      <Filter>replsets</Filter>
+    </ClCompile>
+    <ClCompile Include="..\db\btree.cpp">
+      <Filter>btree</Filter>
+    </ClCompile>
+    <ClCompile Include="..\db\btreecursor.cpp">
+      <Filter>btree</Filter>
+    </ClCompile>
+    <ClCompile Include="..\db\repl\manager.cpp">
+      <Filter>db\cpp</Filter>
+    </ClCompile>
+    <ClCompile Include="..\db\repl\rs_initiate.cpp">
+      <Filter>replsets</Filter>
+    </ClCompile>
+    <ClCompile Include="..\util\concurrency\vars.cpp">
+      <Filter>util\concurrency</Filter>
+    </ClCompile>
+    <ClCompile Include="..\util\concurrency\task.cpp">
+      <Filter>util\concurrency</Filter>
+    </ClCompile>
+    <ClCompile Include="..\db\repl\heartbeat.cpp">
+      <Filter>replsets</Filter>
+    </ClCompile>
+    <ClCompile Include="..\s\shardconnection.cpp">
+      <Filter>shard</Filter>
+    </ClCompile>
+    <ClCompile Include="..\util\concurrency\thread_pool.cpp">
+      <Filter>util\concurrency</Filter>
+    </ClCompile>
+    <ClCompile Include="..\util\version.cpp">
+      <Filter>db\cpp</Filter>
+    </ClCompile>
+    <ClCompile Include="..\db\repl\rs.cpp">
+      <Filter>replsets</Filter>
+    </ClCompile>
+    <ClCompile Include="..\util\text.cpp">
+      <Filter>util\cpp</Filter>
+    </ClCompile>
+    <ClCompile Include="..\client\gridfs.cpp">
+      <Filter>db\cpp</Filter>
+    </ClCompile>
+    <ClCompile Include="..\s\d_writeback.cpp">
+      <Filter>shard</Filter>
+    </ClCompile>
+    <ClCompile Include="..\s\d_state.cpp">
+      <Filter>shard</Filter>
+    </ClCompile>
+    <ClCompile Include="..\db\geo\2d.cpp">
+      <Filter>db\cpp</Filter>
+    </ClCompile>
+    <ClCompile Include="..\s\chunk.cpp">
+      <Filter>db\cpp</Filter>
+    </ClCompile>
+    <ClCompile Include="..\s\config.cpp">
+      <Filter>db\cpp</Filter>
+    </ClCompile>
+    <ClCompile Include="..\s\shardkey.cpp">
+      <Filter>db\cpp</Filter>
+    </ClCompile>
+    <ClCompile Include="..\s\shard.cpp">
+      <Filter>db\cpp</Filter>
+    </ClCompile>
+    <ClCompile Include="..\client\model.cpp">
+      <Filter>db\cpp</Filter>
+    </ClCompile>
+    <ClCompile Include="..\client\parallel.cpp">
+      <Filter>db\cpp</Filter>
+    </ClCompile>
+    <ClCompile Include="..\util\stringutils.cpp">
+      <Filter>db\cpp</Filter>
+    </ClCompile>
+    <ClCompile Include="..\client\distlock.cpp">
+      <Filter>client</Filter>
+    </ClCompile>
+    <ClCompile Include="..\s\d_migrate.cpp">
+      <Filter>db\cpp</Filter>
+    </ClCompile>
+    <ClCompile Include="..\s\d_split.cpp">
+      <Filter>db\cpp</Filter>
+    </ClCompile>
+    <ClCompile Include="..\db\repl\rs_rollback.cpp">
+      <Filter>replsets</Filter>
+    </ClCompile>
+    <ClCompile Include="..\db\repl\rs_sync.cpp">
+      <Filter>replsets</Filter>
+    </ClCompile>
+    <ClCompile Include="..\db\repl\rs_initialsync.cpp">
+      <Filter>replsets</Filter>
+    </ClCompile>
+    <ClCompile Include="..\db\geo\haystack.cpp">
+      <Filter>db\cpp</Filter>
+    </ClCompile>
+    <ClCompile Include="..\db\cap.cpp">
+      <Filter>db\cpp</Filter>
+    </ClCompile>
+    <ClCompile Include="..\util\log.cpp">
+      <Filter>db\cpp</Filter>
+    </ClCompile>
+    <ClCompile Include="..\util\processinfo.cpp">
+      <Filter>db\cpp</Filter>
+    </ClCompile>
+    <ClCompile Include="..\s\grid.cpp">
+      <Filter>db\cpp</Filter>
+    </ClCompile>
+    <ClCompile Include="..\db\restapi.cpp">
+      <Filter>db\cpp</Filter>
+    </ClCompile>
+    <ClCompile Include="..\util\concurrency\spin_lock.cpp">
+      <Filter>db\cpp</Filter>
+    </ClCompile>
+    <ClCompile Include="mmaptests.cpp">
+      <Filter>dbtests</Filter>
+    </ClCompile>
+    <ClCompile Include="..\scripting\bench.cpp">
+      <Filter>scripting</Filter>
+    </ClCompile>
+    <ClCompile Include="..\db\compact.cpp">
+      <Filter>db\cpp</Filter>
+    </ClCompile>
+    <ClCompile Include="..\db\commands\isself.cpp">
+      <Filter>db\cpp</Filter>
+    </ClCompile>
+    <ClCompile Include="..\db\dur.cpp">
+      <Filter>dur</Filter>
+    </ClCompile>
+    <ClCompile Include="..\db\dur_journal.cpp">
+      <Filter>dur</Filter>
+    </ClCompile>
+    <ClCompile Include="..\util\logfile.cpp">
+      <Filter>dur</Filter>
+    </ClCompile>
+    <ClCompile Include="..\db\mongommf.cpp">
+      <Filter>dur</Filter>
+    </ClCompile>
+    <ClCompile Include="..\db\projection.cpp">
+      <Filter>db\cpp</Filter>
+    </ClCompile>
+    <ClCompile Include="..\s\d_chunk_manager.cpp">
+      <Filter>db\cpp</Filter>
+    </ClCompile>
+    <ClCompile Include="..\db\dur_recover.cpp">
+      <Filter>db\cpp</Filter>
+    </ClCompile>
+    <ClCompile Include="..\db\durop.cpp">
+      <Filter>db\cpp</Filter>
+    </ClCompile>
+    <ClCompile Include="..\db\dbcommands_generic.cpp">
+      <Filter>db\cpp</Filter>
+    </ClCompile>
+    <ClCompile Include="..\util\alignedbuilder.cpp">
+      <Filter>util</Filter>
+    </ClCompile>
+    <ClCompile Include="..\bson\oid.cpp">
+      <Filter>db</Filter>
+    </ClCompile>
+    <ClCompile Include="..\util\concurrency\synchronization.cpp">
+      <Filter>util</Filter>
+    </ClCompile>
+    <ClCompile Include="..\db\dur_commitjob.cpp">
+      <Filter>dur</Filter>
+    </ClCompile>
+    <ClCompile Include="..\db\dur_writetodatafiles.cpp">
+      <Filter>dur</Filter>
+    </ClCompile>
+    <ClCompile Include="..\client\dbclient_rs.cpp">
+      <Filter>client</Filter>
+    </ClCompile>
+    <ClCompile Include="..\db\dur_preplogbuffer.cpp">
+      <Filter>dur</Filter>
+    </ClCompile>
+    <ClCompile Include="perftests.cpp">
+      <Filter>dbtests</Filter>
+    </ClCompile>
+    <ClCompile Include="directclienttests.cpp">
+      <Filter>dbtests</Filter>
+    </ClCompile>
+    <ClCompile Include="..\db\security_key.cpp">
+      <Filter>db\cpp</Filter>
+    </ClCompile>
+    <ClCompile Include="..\util\file_allocator.cpp">
+      <Filter>util\cpp</Filter>
+    </ClCompile>
+    <ClCompile Include="..\db\dbcommands_admin.cpp">
+      <Filter>db\cpp</Filter>
+    </ClCompile>
+    <ClCompile Include="..\db\querypattern.cpp">
+      <Filter>db</Filter>
+    </ClCompile>
+    <ClCompile Include="..\util\ramlog.cpp">
+      <Filter>util</Filter>
+    </ClCompile>
+    <ClCompile Include="..\db\key.cpp">
+      <Filter>db\cpp</Filter>
+    </ClCompile>
+    <ClCompile Include="..\db\btreebuilder.cpp">
+      <Filter>btree</Filter>
+    </ClCompile>
+  </ItemGroup>
+  <ItemGroup>
+    <None Include="..\SConstruct">
+      <Filter>misc and third party</Filter>
+    </None>
+  </ItemGroup>
 </Project>