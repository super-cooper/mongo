# List of sub-directories, used by makemake to create Makefile.am
#
# The format is:
#   <dir> [<condition>]
#
# If the directory exists, it is added to AUTO_SUBDIRS.
# If a condition is included, the subdir is made conditional via AM_CONDITIONAL
<<<<<<< HEAD
api/leveldb LEVELDB
bench/tcbench
bench/wtperf
examples/c
=======
>>>>>>> 0b859b57
ext/collators/reverse
ext/compressors/bzip2 BZIP2
ext/compressors/nop
ext/compressors/snappy SNAPPY
ext/compressors/zlib ZLIB
ext/datasources/helium HAVE_HELIUM
ext/test/kvs_bdb HAVE_BERKELEY_DB
.
bench/tcbench
bench/wtperf
examples/c
lang/java JAVA
lang/python PYTHON
test/bloom
test/checkpoint
test/fops
test/format HAVE_BERKELEY_DB
test/huge
test/salvage
test/thread<|MERGE_RESOLUTION|>--- conflicted
+++ resolved
@@ -5,13 +5,6 @@
 #
 # If the directory exists, it is added to AUTO_SUBDIRS.
 # If a condition is included, the subdir is made conditional via AM_CONDITIONAL
-<<<<<<< HEAD
-api/leveldb LEVELDB
-bench/tcbench
-bench/wtperf
-examples/c
-=======
->>>>>>> 0b859b57
 ext/collators/reverse
 ext/compressors/bzip2 BZIP2
 ext/compressors/nop
@@ -20,6 +13,7 @@
 ext/datasources/helium HAVE_HELIUM
 ext/test/kvs_bdb HAVE_BERKELEY_DB
 .
+api/leveldb LEVELDB
 bench/tcbench
 bench/wtperf
 examples/c
